--- conflicted
+++ resolved
@@ -1,7 +1,4 @@
-<<<<<<< HEAD
 # vim: ts=2 shiftwidth=2 filetype=CMAKE expandtab
-=======
-# vim: ts=2 shiftwidth=2 filetype=CMAKE
 
 #
 # Sample command lines:
@@ -13,7 +10,6 @@
 #          -DR3_EXTERNAL_FFI=yes -DR3_CPP=no
 #
 
->>>>>>> 17c30f27
 cmake_minimum_required (VERSION 2.8)
 
 set (CMAKE_OSX_DEPLOYMENT_TARGET 10.7)
@@ -54,14 +50,11 @@
 endif()
 
 option(R3_EXTERNAL_FFI "Build with external FFI" OFF)
-<<<<<<< HEAD
+option(R3_CPP "Build C files as C++" OFF)
 option(R3_BUILD_VIEW "Build with view system" OFF)
 option(R3_EXTERNAL_SDL "Build with external SDL2" OFF)
 option(R3_EXTERNAL_GLEW "Build with external GLEW" OFF)
 option(R3_WITH_NVTX "Build with Nvidia Tools Extention Library" OFF)
-=======
-option(R3_CPP "Build C files as C++" OFF)
->>>>>>> 17c30f27
 
 if (NOT EXISTS ${REBOL})
     message(FATAL_ERROR "${REBOL} doesn't exist, an executable r3 is required")
@@ -97,6 +90,7 @@
     if (${CMAKE_SYSTEM_NAME} STREQUAL "Linux")
         list (APPEND COMMON_MACROS
             TO_LINUX
+            TO_LINUX_X86
             ENDIAN_LITTLE
             HAS_LL_CONSTS
             )
@@ -367,34 +361,35 @@
 #message("CORE_C_FILES: ${CORE_C_FILES}")
 
 set(NATIVE_OUTPUT
-    ${TOP_GENERATED_SRC_DIR}/boot/tmp-natives.r
-    ${TOP_GENERATED_SRC_DIR}/boot/tmp-actions.r
-    )
-set(NATIVE_DEPENDS ${CORE_C_SOURCE})
+    ${TOP_SRC_DIR}/boot/tmp-natives.r
+    ${TOP_SRC_DIR}/boot/tmp-actions.r
+    )
+set(NATIVE_DEPENDS "")
 
 add_custom_command(OUTPUT
     ${NATIVE_OUTPUT}
-    COMMAND ${REBOL} ${TOOLS_DIR}/make-natives.r OUTDIR=${TOP_GENERATED_SRC_DIR}
+    COMMAND ${REBOL} ${TOOLS_DIR}/make-natives.r
     DEPENDS
     ${REBOL} ${TOOLS_DIR}/make-natives.r
-        ${NATIVE_DEPENDS}
+    ${NTIVE_DEPENDS}
 )
 
 set(HEADER_OUTPUT
-    ${TOP_GENERATED_SRC_DIR}/include/tmp-funcs.h
-    ${TOP_GENERATED_SRC_DIR}/include/tmp-funcargs.h
-    ${TOP_GENERATED_SRC_DIR}/include/tmp-strings.h
+    ${TOP_SRC_DIR}/include/tmp-funcs.h
+    ${TOP_SRC_DIR}/include/tmp-funcargs.h
+    ${TOP_SRC_DIR}/include/tmp-strings.h
     )
 set(HEADER_DEPENDS
     ${TOOLS_DIR}/common.r
     ${TOOLS_DIR}/common-parsers.r
     ${TOOLS_DIR}/form-header.r
+    ${CORE_C_FILES}
     ${NATIVE_OUTPUT}
     )
 
 add_custom_command(OUTPUT
     ${HEADER_OUTPUT}
-    COMMAND ${REBOL} ${TOOLS_DIR}/make-headers.r OUTDIR=${TOP_GENERATED_SRC_DIR}
+    COMMAND ${REBOL} ${TOOLS_DIR}/make-headers.r
     DEPENDS
     ${TOOLS_DIR}/make-headers.r
     ${HEADER_DEPENDS}
@@ -526,22 +521,23 @@
     )
 
 set (GENERATED_CORE_SOURCE
+    ${NATIVE_OUTPUT}
     ${HEADER_OUTPUT}
     ${BOOT_OUTPUT}
     ${EXT_CORE_OUTPUT}
     ${REB_LIB_OUTPUT}
     )
 
-#HOST
 set_source_files_properties(
     ${TOP_GENERATED_SRC_DIR}/include/host-table.inc
     PROPERTIES
     HEADER_FILE_ONLY TRUE
     )
 
+#HOST
 set(EXT_OS_OUTPUT
     ${TOP_GENERATED_SRC_DIR}/include/host-lib.h
-        ${TOP_GENERATED_SRC_DIR}/include/host-table.inc
+    ${TOP_GENERATED_SRC_DIR}/include/host-table.inc
     )
 
 set(EXT_OS_DEPENDS
