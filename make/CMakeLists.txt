<<<<<<< HEAD
# vim: ts=2 shiftwidth=2 filetype=CMAKE expandtab
=======
# vim: ts=4 shiftwidth=4 filetype=CMAKE expandtab
>>>>>>> 9e6bdf0a

#
# Sample command lines:
#
#     cd make
#     mkdir build
#     cd build
#     CMake .. -G "Visual Studio 14 Win64" -DR3_OS_ID=0.3.40
#          -DR3_EXTERNAL_FFI=yes -DR3_CPP=no
#

cmake_minimum_required (VERSION 2.8)

set (CMAKE_OSX_DEPLOYMENT_TARGET 10.7)

project (Rebol3 C CXX)


# Simplify appending flags to the C build settings, C++ settings, or both

macro(add_cxx_flags flags)
    set(CMAKE_CXX_FLAGS "${CMAKE_CXX_FLAGS} ${flags}")
endmacro()

macro(add_c_flags flags)
    set(CMAKE_C_FLAGS "${CMAKE_CXX_FLAGS} ${flags}")
endmacro()

macro(add_c_and_cxx_flags flags)
    set(CMAKE_C_FLAGS "${CMAKE_CXX_FLAGS} ${flags}")
    set(CMAKE_CXX_FLAGS "${CMAKE_CXX_FLAGS} ${flags}")
endmacro()



set (TOP_SRC_DIR "${CMAKE_CURRENT_SOURCE_DIR}/../src")
set (TOP_GENERATED_SRC_DIR "${CMAKE_CURRENT_BINARY_DIR}/src")
set (CORE_DIR "${TOP_SRC_DIR}/core")
set (CORE_GENERATED_DIR "${TOP_GENERATED_SRC_DIR}/core")
set (OS_DIR "${TOP_SRC_DIR}/os")
set (AGG_DIR "${TOP_SRC_DIR}/agg")
set (TOOLS_DIR "${TOP_SRC_DIR}/tools")
set (EXTERNAL_DIR "${TOP_SRC_DIR}/../external")
set (FFI_DIR "${EXTERNAL_DIR}/libffi")
if(CMAKE_HOST_WIN32)
    set (REBOL "${CMAKE_CURRENT_BINARY_DIR}/r3-make.exe")
else()
    set (REBOL "${CMAKE_CURRENT_BINARY_DIR}/r3-make")
endif()

option(R3_EXTERNAL_FFI "Build with external FFI" OFF)
option(R3_CPP "Build C files as C++" OFF)
option(R3_BUILD_VIEW "Build with view system" OFF)
option(R3_EXTERNAL_SDL "Build with external SDL2" OFF)
option(R3_EXTERNAL_GLEW "Build with external GLEW" OFF)
option(R3_WITH_NVTX "Build with Nvidia Tools Extention Library" OFF)

if (NOT EXISTS ${REBOL})
    message(FATAL_ERROR "${REBOL} doesn't exist, an executable r3 is required")
endif()

if (NOT DEFINED R3_OS_ID)
    message("Trying to obtain OS_ID from r3-make, as R3_OS_ID is not defined ...")
    execute_process(COMMAND ${REBOL} --do "print rejoin [\"0.\" system/version/4 \".\" system/version/5]" OUTPUT_VARIABLE R3_OS_ID)
    string(STRIP ${R3_OS_ID} R3_OS_ID)
endif()

if (NOT DEFINED R3_OS_ID)
    message(FATAL_ERROR "R3_OS_ID is not defined")
endif()
message("Building Rebol 3 for OS_ID: ${R3_OS_ID}")

set(COMMON_MACROS REB_EXE)
if (WIN32)
    list (APPEND COMMON_MACROS
        WIN32
        TO_WINDOWS
        ENDIAN_LITTLE
        UNICODE
        _UNICODE
        )
    set(LIBS wsock32 comdlg32)
elseif (APPLE)
    list (APPEND COMMON_MACROS
        ENDIAN_LITTLE
        HAS_LL_CONSTS
        )
elseif (UNIX)
    if (${CMAKE_SYSTEM_NAME} STREQUAL "Linux")
        list (APPEND COMMON_MACROS
            TO_LINUX
            TO_LINUX_X86
            ENDIAN_LITTLE
            HAS_LL_CONSTS
            )
        set(LIBS m dl)
    else ()
        message(FATAL_ERROR "Unsupported Unix system: ${CMAKE_SYSTEM_NAME}")
    endif ()
else ()
    message(FATAL_ERROR "Unsupported system")
endif ()

if (R3_OS_ID STREQUAL "0.2.5")
    set (TO_OSX_X86 TRUE)
    list (APPEND COMMON_MACROS
        TO_OSX_X86
        TRAP_IS_INT3
        )
    set(CMAKE_OSX_ARCHITECTURE i386)
elseif (R3_OS_ID STREQUAL "0.2.40")
    set (TO_OSX_X64 TRUE)
    list (APPEND COMMON_MACROS
        TO_OSX_X64
        __LP64__
        TRAP_IS_INT3
        )
    set(CMAKE_OSX_ARCHITECTURE x86_64)
elseif (R3_OS_ID STREQUAL "0.3.1")
    set (TO_WINDOWS_X86 TRUE)
    list (APPEND COMMON_MACROS
        TO_WINDOWS_X86
        )
elseif (R3_OS_ID STREQUAL "0.3.40")
    set (TO_WINDOWS_X64 TRUE)
    list (APPEND COMMON_MACROS
        TO_WINDOWS_X64
        __LLP64__
        )
elseif (R3_OS_ID STREQUAL "0.4.4")
    set (TO_LINUX_X86 TRUE)
    list (APPEND COMMON_MACROS
        TO_LINUX_X86
        TRAP_IS_INT3
        )
elseif (R3_OS_ID STREQUAL "0.4.20") #linux arm
    set (TO_LINUX_ARM TRUE)
    list (APPEND COMMON_MACROS
        TO_LINUX_ARM
        )
elseif (R3_OS_ID STREQUAL "0.4.22") #linux arm64
    set (TO_LINUX_AARCH64 TRUE)
    list (APPEND COMMON_MACROS
        TO_LINUX_AARCH64
        )
elseif (R3_OS_ID STREQUAL "0.4.40") #linux x86_64
    set (TO_LINUX_X64 TRUE)
    list (APPEND COMMON_MACROS
        TO_LINUX_X64
        __LLP64__
        TRAP_IS_INT3
        )
endif ()

if (MSVC)
    set (LINK_FLAGS /STACK:4194304)

    # !!! At the moment, there are many places where in the 64-bit build, a
    # 64-bit integer is used in places where a 32-bit integer is expected.
    # Ren-C intends to use 64-bit series indices in 64-bit builds, but that
    # just hasn't been done yet.
    #
    # (Note: /WD is "Warning Disable")
    #
    add_c_and_cxx_flags(/wd4244) # possible data loss in argument conversion
    add_c_and_cxx_flags(/wd4267) # possible data loss in initialization

    # MSVC complains if you use old-style functions like `strcpy` instead of
    # `strcpy_s`.  There should be a review of these cases, but for now they
    # are allowed as-is
    #
    add_c_and_cxx_flags(-D_CRT_SECURE_NO_WARNINGS)
endif()

if (WIN32 OR CYGWIN)
    set (CORE_PLATFORM_SOURCE
        ${OS_DIR}/windows/host-lib.c
        ${OS_DIR}/windows/dev-stdio.c
        ${OS_DIR}/windows/dev-file.c
        ${OS_DIR}/windows/dev-serial.c
        ${OS_DIR}/windows/dev-event.c
        ${OS_DIR}/windows/dev-clipboard.c
        )
else ()
    set (CORE_PLATFORM_SOURCE
        ${OS_DIR}/generic/host-memory.c
        ${OS_DIR}/generic/host-locale.c
        ${OS_DIR}/generic/iso-639.c
        ${OS_DIR}/generic/iso-3166.c
        ${OS_DIR}/generic/host-gob.c
        ${OS_DIR}/posix/host-readline.c
        ${OS_DIR}/posix/dev-stdio.c
        ${OS_DIR}/posix/dev-event.c
        ${OS_DIR}/posix/dev-file.c
        ${OS_DIR}/posix/host-browse.c
        ${OS_DIR}/posix/host-config.c
        ${OS_DIR}/posix/host-error.c
        ${OS_DIR}/posix/host-library.c
        ${OS_DIR}/posix/host-process.c
        ${OS_DIR}/posix/host-thread.c
        ${OS_DIR}/posix/host-time.c
        )
    if (${CMAKE_SYSTEM_NAME} STREQUAL "Linux")
        set (CORE_PLATFORM_SOURCE ${CORE_PLATFORM_SOURCE}
            # Linux has support for ELF format encapping
            ${OS_DIR}/linux/host-encap.c

            # There is a Linux serial device
            ${OS_DIR}/linux/dev-serial.c

            # Linux supports siginfo_t-style signals
            ${OS_DIR}/linux/dev-signal.c
            )
    else ()
        list (APPEND CORE_PLATFORM_SOURCE
            ${OS_DIR}/stub/host-encap.c
            )
    endif ()
endif ()

if (R3_EXTERNAL_FFI)
    find_package(PkgConfig)
    pkg_search_module(FFI libffi)
    if (${FFI_FOUND})
        set (COMMON_MACROS ${COMMON_MACROS} HAVE_LIBFFI_AVAILABLE)
    else ()
        message(WARNING "FFI is not found, External Library Access will not work!")
    endif ()
else ()
    if (XCODE) #Xcode has problem with EXCLUDE_FROM_ALL
        add_subdirectory(${FFI_DIR} ${CMAKE_CURRENT_BINARY_DIR}/ffi)
    else ()
        add_subdirectory(${FFI_DIR} ${CMAKE_CURRENT_BINARY_DIR}/ffi EXCLUDE_FROM_ALL)
    endif ()
    set (COMMON_MACROS ${COMMON_MACROS} HAVE_LIBFFI_AVAILABLE FFI_BUILDING)
    set (FFI_LIBRARIES ffi_s)
endif ()

if (R3_WITH_TCC)
    set (COMMON_MACROS ${COMMON_MACROS} WITH_TCC)
endif ()

#CORE
set (CORE_SOURCE
    ${CORE_DIR}/a-constants.c
    ${CORE_DIR}/a-globals.c
    ${CORE_DIR}/a-lib.c
    ${CORE_DIR}/a-stubs.c
<<<<<<< HEAD
    ${CORE_GENERATED_DIR}/b-boot.c
=======
>>>>>>> 9e6bdf0a
    ${CORE_DIR}/b-init.c
    ${CORE_DIR}/c-bind.c
    ${CORE_DIR}/c-do.c
    ${CORE_DIR}/c-eval.c
    ${CORE_DIR}/c-error.c
    ${CORE_DIR}/c-frame.c
    ${CORE_DIR}/c-function.c
    ${CORE_DIR}/c-path.c
    ${CORE_DIR}/c-port.c
    ${CORE_DIR}/c-profile.c
    ${CORE_DIR}/c-signal.c
    ${CORE_DIR}/c-task.c
    ${CORE_DIR}/c-word.c
    ${CORE_DIR}/c-value.c
    ${CORE_DIR}/d-break.c
    ${CORE_DIR}/d-crash.c
    ${CORE_DIR}/d-dump.c
    ${CORE_DIR}/d-eval.c
    ${CORE_DIR}/d-legacy.c
    ${CORE_DIR}/d-print.c
    ${CORE_DIR}/d-stack.c
    ${CORE_DIR}/d-trace.c
    ${CORE_DIR}/e-zoe.c
    ${CORE_DIR}/f-blocks.c
    ${CORE_DIR}/f-deci.c
    ${CORE_DIR}/f-dtoa.c
    ${CORE_DIR}/f-enbase.c
    ${CORE_DIR}/f-extension.c
    ${CORE_DIR}/f-int.c
    ${CORE_DIR}/f-math.c
    ${CORE_DIR}/f-modify.c
    ${CORE_DIR}/f-qsort.c
    ${CORE_DIR}/f-random.c
    ${CORE_DIR}/f-round.c
    ${CORE_DIR}/f-series.c
    ${CORE_DIR}/f-stubs.c
    ${CORE_DIR}/l-scan.c
    ${CORE_DIR}/l-types.c
    ${CORE_DIR}/m-gc.c
    ${CORE_DIR}/m-pools.c
    ${CORE_DIR}/m-series.c
    ${CORE_DIR}/m-stacks.c
    ${CORE_DIR}/n-control.c
    ${CORE_DIR}/n-data.c
    ${CORE_DIR}/n-io.c
    ${CORE_DIR}/n-loop.c
    ${CORE_DIR}/n-math.c
    ${CORE_DIR}/n-reduce.c
    ${CORE_DIR}/n-sets.c
    ${CORE_DIR}/n-strings.c
    ${CORE_DIR}/n-system.c
    ${CORE_DIR}/p-clipboard.c
    ${CORE_DIR}/p-console.c
    ${CORE_DIR}/p-dir.c
    ${CORE_DIR}/p-dns.c
    ${CORE_DIR}/p-event.c
    ${CORE_DIR}/p-file.c
    ${CORE_DIR}/p-net.c
    ${CORE_DIR}/p-serial.c
    ${CORE_DIR}/p-signal.c
    ${CORE_DIR}/s-cases.c
    ${CORE_DIR}/s-crc.c
    ${CORE_DIR}/s-file.c
    ${CORE_DIR}/s-find.c
    ${CORE_DIR}/s-make.c
    ${CORE_DIR}/s-mold.c
    ${CORE_DIR}/s-ops.c
    ${CORE_DIR}/s-trim.c
    ${CORE_DIR}/s-unicode.c
    ${CORE_DIR}/t-bitset.c
    ${CORE_DIR}/t-block.c
    ${CORE_DIR}/t-char.c
    ${CORE_DIR}/t-datatype.c
    ${CORE_DIR}/t-date.c
    ${CORE_DIR}/t-decimal.c
    ${CORE_DIR}/t-event.c
    ${CORE_DIR}/t-function.c
    ${CORE_DIR}/t-gob.c
    ${CORE_DIR}/t-image.c
    ${CORE_DIR}/t-integer.c
    ${CORE_DIR}/t-library.c
    ${CORE_DIR}/t-logic.c
    ${CORE_DIR}/t-map.c
    ${CORE_DIR}/t-money.c
    ${CORE_DIR}/t-none.c
    ${CORE_DIR}/t-object.c
    ${CORE_DIR}/t-pair.c
    ${CORE_DIR}/t-port.c
    ${CORE_DIR}/t-routine.c
    ${CORE_DIR}/t-string.c
    ${CORE_DIR}/t-struct.c
    ${CORE_DIR}/t-time.c
    ${CORE_DIR}/t-tuple.c
    ${CORE_DIR}/t-typeset.c
    ${CORE_DIR}/t-utype.c
    ${CORE_DIR}/t-varargs.c
    ${CORE_DIR}/t-vector.c
    ${CORE_DIR}/t-word.c
    ${CORE_DIR}/u-bmp.c
    ${CORE_DIR}/u-compress.c
    ${CORE_DIR}/u-dialect.c
    ${CORE_DIR}/u-gif.c
    ${CORE_DIR}/u-jpg.c
    ${CORE_DIR}/u-md5.c
    ${CORE_DIR}/u-parse.c
    ${CORE_DIR}/u-png.c
    ${CORE_DIR}/u-sha1.c
    ${CORE_DIR}/u-zlib.c
    ${CORE_DIR}/../codecs/aes/aes.c
    ${CORE_DIR}/../codecs/bigint/bigint.c
    ${CORE_DIR}/../codecs/dh/dh.c
    ${CORE_DIR}/../codecs/png/lodepng.c
    ${CORE_DIR}/../codecs/rc4/rc4.c
    ${CORE_DIR}/../codecs/rsa/rsa.c
    )

file(GLOB CORE_C_FILES ${CORE_DIR}/*.c)
list(REMOVE_ITEM CORE_C_FILES ${CORE_DIR}/a-lib2.c) #see make-headers.r
#message("CORE_C_FILES: ${CORE_C_FILES}")

set(NATIVE_OUTPUT
    ${TOP_GENERATED_SRC_DIR}/boot/tmp-natives.r
    ${TOP_GENERATED_SRC_DIR}/boot/tmp-actions.r
    )

set(NATIVE_DEPENDS
    ${TOP_SRC_DIR}/boot/actions.r
    ${TOP_SRC_DIR}/boot/types.r
)

set(TOOL_DEPENDS
    ${TOOLS_DIR}/common.r
    ${TOOLS_DIR}/common-parsers.r
)

#all files with REBNATIVE
foreach(CORE_C_FILE ${CORE_C_FILES})
    FILE(STRINGS ${CORE_C_FILE} HAS_NATIVE REGEX "^REBNATIVE\\([a-zA-Z_][a-zA-Z0-9_]*\\)$")
    #message("HAS_NATIVE in ${CORE_C_FILE}: ${HAS_NATIVE}")
    if(HAS_NATIVE)
        #message("${CORE_C_FILE} has natives")
        list(APPEND NATIVE_DEPENDS ${CORE_C_FILE})
    endif()
endforeach()
#message("NATIVE_DEPENDS: ${NATIVE_DEPENDS}")

add_custom_command(OUTPUT
    ${NATIVE_OUTPUT}
    COMMAND ${REBOL} ${TOOLS_DIR}/make-natives.r OUTDIR=${TOP_GENERATED_SRC_DIR}
    DEPENDS
    ${REBOL} ${TOOLS_DIR}/make-natives.r
    ${TOOL_DEPENDS}
    ${NATIVE_DEPENDS}
)

set(HEADER_OUTPUT
    ${TOP_GENERATED_SRC_DIR}/include/tmp-funcs.h
    ${TOP_GENERATED_SRC_DIR}/include/tmp-funcargs.h
    ${TOP_GENERATED_SRC_DIR}/include/tmp-strings.h
    )
set(HEADER_DEPENDS
    ${TOOLS_DIR}/common.r
    ${TOOLS_DIR}/common-parsers.r
    ${TOOLS_DIR}/form-header.r
    ${CORE_C_FILES}
    ${NATIVE_OUTPUT}
    )

add_custom_command(OUTPUT
    ${HEADER_OUTPUT}
    COMMAND ${REBOL} ${TOOLS_DIR}/make-headers.r OUTDIR=${TOP_GENERATED_SRC_DIR}
    DEPENDS
    ${TOOLS_DIR}/make-headers.r
    ${TOOL_DEPENDS}
    ${HEADER_DEPENDS}
    )

set_source_files_properties(
    ${TOP_GENERATED_SRC_DIR}/include/tmp-evaltypes.inc
    PROPERTIES
    HEADER_FILE_ONLY TRUE
    )

set(BOOT_OUTPUT
    ${TOP_GENERATED_SRC_DIR}/include/tmp-evaltypes.inc
    ${TOP_GENERATED_SRC_DIR}/include/tmp-maketypes.h
    ${TOP_GENERATED_SRC_DIR}/include/tmp-comptypes.h
    ${TOP_GENERATED_SRC_DIR}/include/reb-types.h
    ${TOP_GENERATED_SRC_DIR}/include/ext-types.h
    ${TOP_GENERATED_SRC_DIR}/include/tmp-exttypes.h
    ${TOP_GENERATED_SRC_DIR}/include/tmp-bootdefs.h
    ${TOP_GENERATED_SRC_DIR}/include/tmp-sysobj.h
    ${TOP_GENERATED_SRC_DIR}/include/reb-dialect.h
    ${TOP_GENERATED_SRC_DIR}/include/reb-evtypes.h
    ${TOP_GENERATED_SRC_DIR}/include/tmp-errnums.h
    ${TOP_GENERATED_SRC_DIR}/include/tmp-portmodes.h
    ${TOP_GENERATED_SRC_DIR}/include/tmp-sysctx.h
    ${TOP_GENERATED_SRC_DIR}/include/tmp-boot.h
    ${CORE_GENERATED_DIR}/b-boot.c
    )
set(BOOT_DEPENDS
    # all of the files loaded by make-boot.r
    ${TOP_SRC_DIR}/boot/version.r
    ${TOP_SRC_DIR}/boot/types.r
    ${TOP_SRC_DIR}/boot/types-ext.r
    ${TOP_SRC_DIR}/boot/strings.r
    ${TOP_SRC_DIR}/boot/errors.r
    ${TOP_SRC_DIR}/boot/words.r
    ${TOP_SRC_DIR}/boot/modes.r
    ${TOP_GENERATED_SRC_DIR}/boot/tmp-actions.r
    ${TOP_SRC_DIR}/boot/sysobj.r
    ${TOP_SRC_DIR}/boot/platforms.r

    ${TOP_SRC_DIR}/mezz/boot-files.r

    ${TOP_SRC_DIR}/boot/booters.r
    ${TOP_GENERATED_SRC_DIR}/boot/tmp-natives.r
    ${TOP_SRC_DIR}/boot/typespec.r
    ${TOP_SRC_DIR}/boot/root.r
    ${TOP_SRC_DIR}/boot/task.r
<<<<<<< HEAD
    #${TOP_SRC_DIR}/boot/ops.r
=======
>>>>>>> 9e6bdf0a

    # all of the files in boot-files.r
    ${TOP_SRC_DIR}/mezz/base-constants.r
    ${TOP_SRC_DIR}/mezz/base-funcs.r
    ${TOP_SRC_DIR}/mezz/base-infix.r
    ${TOP_SRC_DIR}/mezz/base-series.r
    ${TOP_SRC_DIR}/mezz/base-files.r
    ${TOP_SRC_DIR}/mezz/base-debug.r
    ${TOP_SRC_DIR}/mezz/base-defs.r

    ${TOP_SRC_DIR}/mezz/sys-base.r
    ${TOP_SRC_DIR}/mezz/sys-ports.r
    ${TOP_SRC_DIR}/mezz/sys-codec.r # export to lib!
    ${TOP_SRC_DIR}/mezz/sys-load.r
    ${TOP_SRC_DIR}/mezz/sys-start.r

    ${TOP_SRC_DIR}/mezz/mezz-types.r
    ${TOP_SRC_DIR}/mezz/mezz-func.r
    ${TOP_SRC_DIR}/mezz/mezz-debug.r
    ${TOP_SRC_DIR}/mezz/mezz-control.r
    ${TOP_SRC_DIR}/mezz/mezz-save.r
    ${TOP_SRC_DIR}/mezz/mezz-series.r
    ${TOP_SRC_DIR}/mezz/mezz-files.r
    ${TOP_SRC_DIR}/mezz/mezz-shell.r
    ${TOP_SRC_DIR}/mezz/mezz-math.r
    ${TOP_SRC_DIR}/mezz/mezz-help.r # move dump-obj!
    ${TOP_SRC_DIR}/mezz/mezz-banner.r
    ${TOP_SRC_DIR}/mezz/mezz-colors.r
    ${TOP_SRC_DIR}/mezz/mezz-tail.r
    ${TOP_SRC_DIR}/mezz/mezz-legacy.r

    ${TOP_SRC_DIR}/mezz/prot-http.r
    ${TOP_SRC_DIR}/mezz/prot-tls.r
    )

add_custom_command(OUTPUT
    ${BOOT_OUTPUT}
    COMMAND ${REBOL} ${TOOLS_DIR}/make-boot.r OS_ID=${R3_OS_ID} OUTDIR=${TOP_GENERATED_SRC_DIR}
    DEPENDS
    ${TOOLS_DIR}/make-boot.r
    ${TOOL_DEPENDS}
    ${BOOT_DEPENDS}
    )

set(EXT_CORE_OUTPUT
    ${TOP_GENERATED_SRC_DIR}/include/host-ext-core.h
    )

set(EXT_CORE_DEPENDS
    ${TOP_SRC_DIR}/boot/core.r
    )

add_custom_command(OUTPUT
    ${EXT_CORE_OUTPUT}
    COMMAND ${REBOL} ${TOOLS_DIR}/core-ext.r OUTDIR=${TOP_GENERATED_SRC_DIR}
    DEPENDS
    ${TOOLS_DIR}/core-ext.r
    ${TOOL_DEPENDS}
    ${EXT_CORE_DEPENDS}
    )

set(REB_LIB_OUTPUT
    ${TOP_GENERATED_SRC_DIR}/include/reb-lib.h
    ${TOP_GENERATED_SRC_DIR}/include/reb-lib-lib.h
    )

set(REB_LIB_DEPENDS
    ${TOOLS_DIR}/common.r
    ${TOOLS_DIR}/common-parsers.r
    ${TOOLS_DIR}/form-header.r
    ${TOP_SRC_DIR}/boot/version.r
    ${CORE_DIR}/a-lib.c
    ${CORE_DIR}/f-extension.c
    )

add_custom_command(OUTPUT
    ${REB_LIB_OUTPUT}
    COMMAND ${REBOL} ${TOOLS_DIR}/make-reb-lib.r OUTDIR=${TOP_GENERATED_SRC_DIR}
    DEPENDS
    ${TOOLS_DIR}/make-reb-lib.r
    ${TOOL_DEPENDS}
    ${REB_LIB_DEPENDS}
    )

set (GENERATED_CORE_SOURCE
    ${HEADER_OUTPUT}
    ${BOOT_OUTPUT}
    ${EXT_CORE_OUTPUT}
    ${REB_LIB_OUTPUT}
    ${CORE_GENERATED_DIR}/b-boot.c
    )

#HOST
set_source_files_properties(
    ${TOP_GENERATED_SRC_DIR}/include/host-table.inc
    PROPERTIES
    HEADER_FILE_ONLY TRUE
    )

#HOST
set(EXT_OS_OUTPUT
    ${TOP_GENERATED_SRC_DIR}/include/host-lib.h
    ${TOP_GENERATED_SRC_DIR}/include/host-table.inc
    )

set(EXT_OS_DEPENDS
    ${TOP_SRC_DIR}/boot/version.r
    ${TOOLS_DIR}/common.r
    ${TOOLS_DIR}/common-parsers.r
    ${TOOLS_DIR}/form-header.r
    ${TOOLS_DIR}/file-base.r
    ${OS_SOURCE}
    )

if (R3_BUILD_VIEW)
    add_custom_command(OUTPUT
        ${EXT_OS_OUTPUT}
        COMMAND ${REBOL} ${TOOLS_DIR}/make-os-ext.r OS_ID=${R3_OS_ID} GFX=1 OUTDIR=${TOP_GENERATED_SRC_DIR}
        DEPENDS
        ${TOOLS_DIR}/make-os-ext.r
        ${TOOL_DEPENDS}
        ${EXT_OS_DEPENDS}
        )
else ()
    add_custom_command(OUTPUT
        ${EXT_OS_OUTPUT}
        COMMAND ${REBOL} ${TOOLS_DIR}/make-os-ext.r OS_ID=${R3_OS_ID} OUTDIR=${TOP_GENERATED_SRC_DIR}
        DEPENDS
        ${TOOLS_DIR}/make-os-ext.r
        ${TOOL_DEPENDS}
        ${EXT_OS_DEPENDS}
        )
endif ()

set (OS_SOURCE
    ${OS_DIR}/host-main.c
    ${OS_DIR}/host-args.c
    ${OS_DIR}/host-device.c
    ${OS_DIR}/host-stdio.c
    ${OS_DIR}/host-core.c
    ${OS_DIR}/host-table.c
    ${OS_DIR}/dev-net.c
    ${OS_DIR}/dev-dns.c
    ${OS_DIR}/generic/host-memory.c
    ${CORE_PLATFORM_SOURCE}
    )

set (GENERATED_OS_SOURCE
    ${EXT_OS_OUTPUT}
    )

if(NOT (MSVC_IDE OR XCODE))
    add_custom_target(clean-generated COMMAND ${CMAKE_COMMAND} -P ${CMAKE_CURRENT_SOURCE_DIR}/clean-generated.cmake)
    add_custom_target(clean-all
        COMMAND ${CMAKE_BUILD_TOOL} clean
        COMMAND ${CMAKE_COMMAND} -P ${CMAKE_CURRENT_SOURCE_DIR}/clean-generated.cmake
        )
endif()
add_library(libr3_core_core OBJECT ${CORE_SOURCE} ${GENERATED_CORE_SOURCE} ${GENERATED_OS_SOURCE})
add_executable(r3-core $<TARGET_OBJECTS:libr3_core_core> ${OS_SOURCE})
target_include_directories(libr3_core_core PUBLIC
        ${TOP_GENERATED_SRC_DIR}/include
        ${TOP_SRC_DIR}/include
        ${TOP_SRC_DIR}/codecs
        ${FFI_INCLUDE_DIRS}
        )
target_include_directories(r3-core PUBLIC
        ${TOP_GENERATED_SRC_DIR}/include
        ${TOP_SRC_DIR}/include
        ${TOP_SRC_DIR}/codecs
        ${FFI_INCLUDE_DIRS}
        )
target_compile_definitions(libr3_core_core PUBLIC REB_API REB_CORE ${COMMON_MACROS})
if (WIN32)
    #WINSYS_WIN32 is needed for dev-event.c
    target_compile_definitions(r3-core PUBLIC REB_CORE REB_EXE WINSYS_WIN32 ${COMMON_MACROS})
else ()
    target_compile_definitions(r3-core PUBLIC REB_CORE REB_EXE ${COMMON_MACROS})
endif ()

# Build as C by default, but there are extra checks if you build as C++
# NOTE: The library code will not be binary compatible in -debug- builds as
# C++, so a C++ debug client cannot be used with a C built debug Rebol
#
if (R3_CPP)
    set_property(SOURCE ${CORE_SOURCE} PROPERTY LANGUAGE CXX)
    set_property(SOURCE ${OS_SOURCE} PROPERTY LANGUAGE CXX)
    set_property(SOURCE {GENERATED_OS_SOURCE} PROPERTY LANGUAGE CXX)
    set_target_properties(r3-core PROPERTIES LINKER_LANGUAGE CXX)
endif()

if (DEFINED LINK_FLAGS)
    set_target_properties(r3-core PROPERTIES LINK_FLAGS ${LINK_FLAGS})
endif()

target_link_libraries(r3-core ${LIBS} ${FFI_LIBRARIES})

if (NOT R3_EXTERNAL_FFI)
    add_dependencies(r3-core ffi_s)
endif()

if (R3_BUILD_VIEW)
    include(CMakeLists-view.txt)
endif()<|MERGE_RESOLUTION|>--- conflicted
+++ resolved
@@ -1,8 +1,4 @@
-<<<<<<< HEAD
 # vim: ts=2 shiftwidth=2 filetype=CMAKE expandtab
-=======
-# vim: ts=4 shiftwidth=4 filetype=CMAKE expandtab
->>>>>>> 9e6bdf0a
 
 #
 # Sample command lines:
@@ -56,9 +52,6 @@
 option(R3_EXTERNAL_FFI "Build with external FFI" OFF)
 option(R3_CPP "Build C files as C++" OFF)
 option(R3_BUILD_VIEW "Build with view system" OFF)
-option(R3_EXTERNAL_SDL "Build with external SDL2" OFF)
-option(R3_EXTERNAL_GLEW "Build with external GLEW" OFF)
-option(R3_WITH_NVTX "Build with Nvidia Tools Extention Library" OFF)
 
 if (NOT EXISTS ${REBOL})
     message(FATAL_ERROR "${REBOL} doesn't exist, an executable r3 is required")
@@ -241,20 +234,13 @@
     set (FFI_LIBRARIES ffi_s)
 endif ()
 
-if (R3_WITH_TCC)
-    set (COMMON_MACROS ${COMMON_MACROS} WITH_TCC)
-endif ()
-
 #CORE
 set (CORE_SOURCE
     ${CORE_DIR}/a-constants.c
     ${CORE_DIR}/a-globals.c
     ${CORE_DIR}/a-lib.c
     ${CORE_DIR}/a-stubs.c
-<<<<<<< HEAD
     ${CORE_GENERATED_DIR}/b-boot.c
-=======
->>>>>>> 9e6bdf0a
     ${CORE_DIR}/b-init.c
     ${CORE_DIR}/c-bind.c
     ${CORE_DIR}/c-do.c
@@ -264,7 +250,6 @@
     ${CORE_DIR}/c-function.c
     ${CORE_DIR}/c-path.c
     ${CORE_DIR}/c-port.c
-    ${CORE_DIR}/c-profile.c
     ${CORE_DIR}/c-signal.c
     ${CORE_DIR}/c-task.c
     ${CORE_DIR}/c-word.c
@@ -277,7 +262,6 @@
     ${CORE_DIR}/d-print.c
     ${CORE_DIR}/d-stack.c
     ${CORE_DIR}/d-trace.c
-    ${CORE_DIR}/e-zoe.c
     ${CORE_DIR}/f-blocks.c
     ${CORE_DIR}/f-deci.c
     ${CORE_DIR}/f-dtoa.c
@@ -475,10 +459,6 @@
     ${TOP_SRC_DIR}/boot/typespec.r
     ${TOP_SRC_DIR}/boot/root.r
     ${TOP_SRC_DIR}/boot/task.r
-<<<<<<< HEAD
-    #${TOP_SRC_DIR}/boot/ops.r
-=======
->>>>>>> 9e6bdf0a
 
     # all of the files in boot-files.r
     ${TOP_SRC_DIR}/mezz/base-constants.r
@@ -571,7 +551,6 @@
     ${CORE_GENERATED_DIR}/b-boot.c
     )
 
-#HOST
 set_source_files_properties(
     ${TOP_GENERATED_SRC_DIR}/include/host-table.inc
     PROPERTIES
