--- conflicted
+++ resolved
@@ -115,6 +115,7 @@
 //
 PVAR REBBRK PG_Breakpoint_Quitting_Hook;
 
+
 /***********************************************************************
 **
 **  Thread Globals - Local to each thread
@@ -128,18 +129,10 @@
 
 //-- Memory and GC:
 TVAR REBPOL *Mem_Pools;     // Memory pool array
-<<<<<<< HEAD
-TVAR REBINT GC_Disabled;    // GC disabled counter for critical sections.
+TVAR REBOOL GC_Recycling;    // True when the GC is in a recycle
 TVAR REBI64 GC_Ballast;     // Bytes allocated to force automatic GC
-TVAR REBOOL GC_Active;      // TRUE when recycle is enabled (set by RECYCLE func)
-TVAR REBSER *GC_Series_Guard; // A stack of protected series (removed by pop)
-TVAR REBSER *GC_Value_Guard; // A stack of protected series (removed by pop)
-=======
-TVAR REBOOL GC_Recycling;    // True when the GC is in a recycle
-TVAR REBINT GC_Ballast;     // Bytes allocated to force automatic GC
 TVAR REBOOL GC_Disabled;      // TRUE when RECYCLE/OFF is run
 TVAR REBSER *GC_Guarded; // A stack of GC protected series and values
->>>>>>> 5b053d7b
 PVAR REBSER *GC_Mark_Stack; // Series pending to mark their reachables as live
 TVAR REBSER **Prior_Expand; // Track prior series expansions (acceleration)
 
