--- conflicted
+++ resolved
@@ -86,14 +86,11 @@
     // release build should catch if any of these aren't #if !defined(NDEBUG)
     //
     #include <stdio.h>
-<<<<<<< HEAD
-=======
 
     // This header file brings in the ability to trigger a programmatic
     // breakpoint in C code, by calling `debug_break();`
     //
     #include "debugbreak.h"
->>>>>>> 3f9978e6
 #endif
 
 // Special OS-specific definitions:
@@ -265,14 +262,11 @@
 #define TS_ARRAYS_OBJ ((TS_ARRAY | TS_CONTEXT) & ~TS_NOT_COPIED)
 
 #define TS_CLONE ((TS_SERIES | FLAGIT_KIND(REB_FUNCTION)) & ~TS_NOT_COPIED)
-<<<<<<< HEAD
-=======
 
 #define TS_ANY_WORD \
     (FLAGIT_KIND(REB_WORD) | FLAGIT_KIND(REB_SET_WORD) | \
     FLAGIT_KIND(REB_GET_WORD) | FLAGIT_KIND(REB_REFINEMENT) | \
     FLAGIT_KIND(REB_LIT_WORD) | FLAGIT_KIND(REB_ISSUE))
->>>>>>> 3f9978e6
 
 // These are the types which have no need to be seen by the GC.  Note that
 // this list may change--for instance if garbage collection is added for
@@ -583,23 +577,14 @@
 // instead of fail on unbound variables.  (One uncommon exception to this is
 // if a word somehow becomes bound to a PARAM of a NATIVE!, which can happen
 // during debugging inspection.  Because it's possible for natives to be
-<<<<<<< HEAD
-// "frameless" and optimize out the need to store arguments, a bound variable
-// into a frameless native may nevertheless fail during TRY_GET_OPT_VAR().)
-=======
 // "varless" and optimize out the need to store arguments, a bound variable
 // into a varless native may nevertheless fail during TRY_GET_OPT_VAR().)
->>>>>>> 3f9978e6
 //
 // GET_MUTABLE_VAR_MAY_FAIL() and TRY_GET_MUTABLE_VAR() offer parallel
 // facilities for getting a non-const REBVAL back.  They will fail if the
 // variable is either unbound -or- marked with OPT_TYPESET_LOCKED to protect
 // them against modification.  The TRY variation will fail quietly by
-<<<<<<< HEAD
-// returning NULL (with the same caveat about frameless natives mentioned
-=======
 // returning NULL (with the same caveat about varless natives mentioned
->>>>>>> 3f9978e6
 // above.)
 //
 
