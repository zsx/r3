--- conflicted
+++ resolved
@@ -112,13 +112,8 @@
 
     // Write more comments here when feeling in more of a commenting mood
     //
-<<<<<<< HEAD
-    DO_FLAG_EVAL_NORMAL = 1 << 5,
-    DO_FLAG_EVAL_ONLY = 1 << 6,
-=======
     DO_FLAG_ARGS_EVALUATE = 1 << 5,
     DO_FLAG_NO_ARGS_EVALUATE = 1 << 6,
->>>>>>> 3f9978e6
 
     // Not all function invocations require there to be a persistent frame
     // that identifies it.  One will be needed if there are going to be
@@ -134,9 +129,6 @@
     // It will be type checked, and also any BAR! parameters will indicate
     // a desire to acquire that argument (permitting partial specialization).
     //
-<<<<<<< HEAD
-    DO_FLAG_EXECUTE_FRAME = 1 << 8
-=======
     DO_FLAG_EXECUTE_FRAME = 1 << 8,
 
     // Usually VALIST_FLAG is enough to tell when there is a source array to
@@ -148,7 +140,6 @@
     // would rather know something else, but this is a cheap flag for now.
     //
     DO_FLAG_VALIST = 1 << 9
->>>>>>> 3f9978e6
 };
 
 
@@ -201,11 +192,7 @@
 //
 #define VALIST_FLAG (END_FLAG - 0xBD)
 
-<<<<<<< HEAD
-// This is not an actual DO state flag that you would see in a Reb_Call's
-=======
 // This is not an actual DO state flag that you would see in a Reb_Frame's
->>>>>>> 3f9978e6
 // index, but it is a value that is returned in case a non-continuable
 // DO_NEXT call is made on va_lists.  One can make the observation that it
 // is incomplete only--not resume.
@@ -241,19 +228,11 @@
 
 //=////////////////////////////////////////////////////////////////////////=//
 //
-<<<<<<< HEAD
-//  REBOL DO STATE (a.k.a. Reb_Call)
-//
-//=////////////////////////////////////////////////////////////////////////=//
-//
-// A Reb_Call structure represents the fixed-size portion for a function's
-=======
 //  REBOL DO STATE (a.k.a. Reb_Frame)
 //
 //=////////////////////////////////////////////////////////////////////////=//
 //
 // A Reb_Frame structure represents the fixed-size portion for a function's
->>>>>>> 3f9978e6
 // call frame.  It is stack allocated, and is used by both Do and Apply.
 // (If a dynamic allocation is necessary for the call frame, that dynamic
 // portion is allocated as an array in `arglist`.)
@@ -264,29 +243,6 @@
 // in this way is to make it faster and easier to delegate branches in
 // the Do loop--without bearing the overhead of setting up new stack state.
 //
-<<<<<<< HEAD
-// A stack-allocated Reb_Call cannot contain anything that can't be freed by
-// the PUSH_TRAP handling implicitly--so no malloc'd members, no cleanup
-// needing imperative code, etc.  Any allocations must be of things that the
-// GC or otherwise will take care of, because a Reb_Call will just vanish
-// if there is an error while it's running that doesn't get trapped inside
-// of it somewhere.
-//
-
-enum Reb_Call_Mode {
-    CALL_MODE_GUARD_ARRAY_ONLY, // no special mode signal
-    CALL_MODE_ARGS, // ordinary arguments before any refinements seen
-    CALL_MODE_REFINE_PENDING, // picking up refinement arguments, none yet
-    CALL_MODE_REFINE_ARGS, // at least one refinement has been found
-    CALL_MODE_SEEK_REFINE_WORD, // looking for refinements (used out of order)
-    CALL_MODE_REFINE_SKIP, // in the process of skipping an unused refinement
-    CALL_MODE_REFINE_REVOKE, // found an unset and aiming to revoke refinement use
-    CALL_MODE_FUNCTION, // running an ANY-FUNCTION!
-    CALL_MODE_THROW_PENDING // function threw (sometimes may be intercepted)
-};
-
-union Reb_Call_Source {
-=======
 // A stack-allocated Reb_Frame cannot contain anything that can't be freed by
 // the PUSH_TRAP handling implicitly--so no malloc'd members, no cleanup
 // needing imperative code, etc.  Any allocations must be of things that the
@@ -306,7 +262,6 @@
 };
 
 union Reb_Frame_Source {
->>>>>>> 3f9978e6
     REBARR *array;
     va_list *vaptr;
 };
@@ -319,26 +274,6 @@
 // Because performance in the core evaluator loop is system-critical, this
 // uses full platform `int`s instead of REBCNTs.
 //
-<<<<<<< HEAD
-struct Reb_Call {
-    //
-    // `eval` [INTERNAL, NON-READABLE, not GC-PROTECTED?]
-    //
-    // Placed at the head of the structure for alignment reasons, but the most
-    // difficult field of Reb_Call to explain.  It serves the purpose of a
-    // holding cell that is needed while an EVAL is running, because the
-    // calculated value that had lived in `c->out` which is being evaluated
-    // can't stay in that spot while the next evaluation is writing into it.
-    // Frameless natives and other code with call frame access should not
-    // tamper w/it or read it--from their point of view it is "random".
-    //
-    // Once a function evaluation has started and the fields of the FUNC
-    // extracted, however, then specifically the eval slot is free up until
-    // the function evaluation is over.  As a result, it is used by VARARGS!
-    // to hold a piece of state that is visible to all bit-pattern-instances
-    // of that same VARARGS! in other locations.  See notes in %sys-value.h
-    //
-=======
 struct Reb_Frame {
     //
     // `eval` [INTERNAL, NON-READABLE, not GC-PROTECTED?]
@@ -357,7 +292,6 @@
     // to hold a piece of state that is visible to all bit-pattern-instances
     // of that same VARARGS! in other locations.  See notes in %sys-value.h
     //
->>>>>>> 3f9978e6
     union {
         REBVAL eval;
         REBARR *subfeed; // during VARARGS! (see also REBSER.misc.subfeed)
@@ -381,22 +315,14 @@
     // something to compare against to find out how many is needed.  At this
     // position to sync alignment with same-sized `flags`.
     //
-<<<<<<< HEAD
-    unsigned int dsp_orig; // type is REBDSP, but enforce alignment here
-=======
     REBUPT dsp_orig; // type is REBDSP, but enforce alignment here
->>>>>>> 3f9978e6
 
     // `flags` [INPUT, READ-ONLY (unless VARLESS signaling error)]
     //
     // These are DO_FLAG_xxx or'd together.  If the call is being set up
     // for an Apply as opposed to Do, this must be 0.
     //
-<<<<<<< HEAD
-    unsigned int flags; // type is REBFLGS, but enforce alignment here
-=======
     REBUPT flags; // type is REBFLGS, but enforce alignment here
->>>>>>> 3f9978e6
 
     // `out` [INPUT pointer of where to write an OUTPUT, GC-SAFE cell]
     //
@@ -448,41 +374,6 @@
     // next fetch instead of fetching again.
     //
     const REBVAL *eval_fetched;
-<<<<<<< HEAD
-
-    // source.array, source.vaptr [INPUT, READ-ONLY, GC-PROTECTED]
-    //
-    // This is the source from which new values will be fetched.  The most
-    // common dispatch of the evaluator is on values that live inside of a
-    // Rebol BLOCK! or GROUP!...but something to know is that the `array`
-    // could have come from any ANY-ARRAY! (e.g. a PATH!).  The fact that it
-    // came from a value marked REB_PATH is not known here: value-bearing
-    // series will all "evaluate like a block".
-    //
-    // In addition to working with a source of values in a traditional series,
-    // in Ren-C it is also possible to feed the evaluator arbitrary REBVAL*s
-    // through a variable argument list.  It is not necessary to dynamically
-    // allocate an array to use as input for an impromptu evaluation: the
-    // stack parameters of a function call are enumerated.  However...
-    //
-    // === The `va_list` is *NOT* random access like an array is!!! ===
-    //
-    // http://en.cppreference.com/w/c/variadic
-    //
-    // See notes on `index` about how this is managed via VALIST_FLAG.
-    //
-    // !!! It is extremely desirable to implicitly GC protect the C function
-    // arguments but a bit difficult to do so; one good implementation idea
-    // would be to merge it with the idea of a third category of using
-    // an in-memory array block of values; where at the point of a GC
-    // actually happening then *that* would be the opportunity where the
-    // cost were paid to advance through the remaining arguments, copying
-    // them into some safe location and then picking up the enumeration
-    // through memory.
-    //
-    union Reb_Call_Source source;
-=======
->>>>>>> 3f9978e6
 
     // source.array, source.vaptr [INPUT, READ-ONLY, GC-PROTECTED]
     //
@@ -516,15 +407,6 @@
     // !!! While it doesn't *crash*, a good user-facing explanation of
     // handling what it does instead seems not to have been articulated!  :-/
     //
-<<<<<<< HEAD
-    // At the end of the evaluation it's the index of the next expression
-    // to be evaluated, THROWN_FLAG, or END_FLAG.
-    //
-    // What might happen if they are on a branch during the conversion where
-    // they assumed it was vararg and it changes?
-    //
-=======
->>>>>>> 3f9978e6
     REBIXO indexor;
 
     // `opt_label_sym` [INTERNAL, READ-ONLY]
@@ -535,21 +417,12 @@
     // is possible for Do_Core to be called with a preloaded symbol for
     // better debugging descriptivity.
     //
-<<<<<<< HEAD
-    REBSYM label_sym;
-
-    // `frame` [INTERNAL, VALUES MUTABLE and GC-SAFE if not "frameless"]
-    //
-    // The dynamic portion of the call frame has args with which a function is
-    // being invoked (if it is not frameless).  The data is resident in the
-=======
     REBSYM opt_label_sym;
 
     // `data` [INTERNAL, VALUES MUTABLE and GC-SAFE if not "varless"]
     //
     // The dynamic portion of the call frame has args with which a function is
     // being invoked (if it is not varless).  The data is resident in the
->>>>>>> 3f9978e6
     // "chunk stack".
     //
     // If a client of this array is a NATIVE!, then it will access the data
@@ -568,11 +441,7 @@
     union {
         REBCTX *context;
         REBVAL *stackvars;
-<<<<<<< HEAD
-    } frame;
-=======
     } data;
->>>>>>> 3f9978e6
 
     // `param` [INTERNAL, REUSABLE, GC-PROTECTS pointed-to REBVALs]
     //
@@ -671,8 +540,6 @@
     // of where the currently evaluating expression started.
     //
     REBIXO expr_index;
-<<<<<<< HEAD
-=======
 
     // Definitional Return gives back a "corrupted" REBVAL of a return native,
     // whose body is actually an indicator of the return target.  The
@@ -703,18 +570,7 @@
     // Debug reuses PUSH_TRAP's snapshotting to check for leaks on each step
     //
     struct Reb_State state;
->>>>>>> 3f9978e6
-
-#if !defined(NDEBUG)
-    // `label_str` [INTERNAL, DEBUG, READ-ONLY]
-    //
-    // Knowing the label symbol is not as handy as knowing the actual string
-    // of the function this call represents (if any).  It is in UTF8 format,
-    // and cast to `char*` to help debuggers that have trouble with REBYTE.
-    //
-    const char *label_str;
-
-    //
+
     // `do_count` [INTERNAL, DEBUG, READ-ONLY]
     //
     // The `do_count` represents the expression evaluation "tick" where the
@@ -744,27 +600,16 @@
 
 //=////////////////////////////////////////////////////////////////////////=//
 //
-<<<<<<< HEAD
-//  DO's "FRAMELESS" API => *LOWEST* LEVEL EVALUATOR HOOKING
-=======
 //  DO's "VARLESS" API => *LOWEST* LEVEL EVALUATOR HOOKING
->>>>>>> 3f9978e6
 //
 //=////////////////////////////////////////////////////////////////////////=//
 //
 // This API is used internally in the implementation of Do_Core.  It does
 // not speak in terms of arrays or indices, it works entirely by setting
-<<<<<<< HEAD
-// up a call frame (c), and threading that frame's state through successive
-// operations, vs. setting it up and disposing it on each DO/NEXT step.
-//
-// Like higher level APIs that move through the input series, the frameless
-=======
 // up a call frame (f), and threading that frame's state through successive
 // operations, vs. setting it up and disposing it on each DO/NEXT step.
 //
 // Like higher level APIs that move through the input series, the varless
->>>>>>> 3f9978e6
 // API can move at full DO/NEXT intervals.  Unlike the higher APIs, the
 // possibility exists to move by single elements at a time--regardless of
 // if the default evaluation rules would consume larger expressions.  Also
@@ -797,11 +642,7 @@
 //      waiting for examination or use.  c->index may be set to either
 //      THROWN_FLAG or END_FLAG by this operation.
 //
-<<<<<<< HEAD
-// DO_NEXT_REFETCH_QUOTED
-=======
 // QUOTE_NEXT_REFETCH
->>>>>>> 3f9978e6
 //
 //      This operation is fairly trivial in the sense that it just assigns
 //      the REBVAL bits pointed to by the current value to the destination
@@ -816,11 +657,7 @@
 // This is not intending to be a "published" API of Rebol/Ren-C.  But the
 // privileged level of access can be used by natives that feel they can
 // optimize performance by working with the evaluator directly.  Code written
-<<<<<<< HEAD
-// in a frameless native can be essentially equally as fast as writing code
-=======
 // in a varless native can be essentially equally as fast as writing code
->>>>>>> 3f9978e6
 // inside of the main `switch()` statement of Do_Core(), as they hook out
 // quickly once a function is identified.
 //
@@ -829,21 +666,12 @@
 // counts, checking to see the parameter is quoted and doing a quote refetch
 // into that slot...then dispatching the function, checking that value,
 // moving it to the output, freeing the stack memory.  `QUOTE` can just
-<<<<<<< HEAD
-// make sure it's not the end of the input, then call DO_NEXT_REFETCH_QUOTED
-// itself and be done.)
-//
-// !!! If a native works at the frameless API level, that foregoes automatic
-// parameter checking, and the absence of a call frame for debugging or
-// tracing insight.  Hence each frameless native must still be able to run
-=======
 // make sure it's not the end of the input, then call QUOTE_NEXT_REFETCH
 // itself and be done.)
 //
 // !!! If a native works at the varless API level, that foregoes automatic
 // parameter checking, and the absence of a call frame for debugging or
 // tracing insight.  Hence each varless native must still be able to run
->>>>>>> 3f9978e6
 // in a "framed" mode if necessary.  Error reporting has some help to say
 // whether the error came from what would correspond to parameter fulfillment
 // vs. execution were it an ordinary native.
@@ -859,8 +687,6 @@
 // currently...this is an open question.
 //
 
-<<<<<<< HEAD
-=======
 #define PUSH_CALL_UNLESS_END(c,v) \
     do { \
         (f)->value = VAL_ARRAY_AT(v); \
@@ -886,17 +712,12 @@
         TG_Frame_Stack = f->prior; \
     } while (0)
 
->>>>>>> 3f9978e6
 #if 0
     // For detailed debugging of the fetching; coarse tool used only in very
     // deep debugging of the evaluator.
     //
     #define TRACE_FETCH_DEBUG(m,c,a) \
-<<<<<<< HEAD
-        Trace_Fetch_Debug((m), (c), (a))
-=======
         Trace_Fetch_Debug((m), (f), (a))
->>>>>>> 3f9978e6
 #else
     #define TRACE_FETCH_DEBUG(m,c,a) NOOP
 #endif
@@ -905,100 +726,6 @@
 // FETCH_NEXT_ONLY_MAYBE_END (see notes above)
 //
 
-<<<<<<< HEAD
-#define FETCH_NEXT_ONLY_MAYBE_END_RAW(c) \
-    do { \
-        if ((c)->eval_fetched) { \
-            if (IS_END((c)->eval_fetched)) \
-                (c)->value = NULL; /* could be debug only */ \
-            else \
-                (c)->value = (c)->eval_fetched; \
-            (c)->eval_fetched = NULL; \
-            break; \
-        } \
-        if ((c)->indexor != VALIST_FLAG) { \
-            if ((c)->indexor < ARR_LEN((c)->source.array)) { \
-                assert((c)->value != \
-                    ARR_AT((c)->source.array, (c)->indexor)); \
-                (c)->value = ARR_AT((c)->source.array, (c)->indexor); \
-                (c)->indexor = (c)->indexor + 1; \
-            } \
-            else { \
-                (c)->value = NULL; \
-                (c)->indexor = END_FLAG; \
-            } \
-        } \
-        else { \
-            (c)->value = va_arg(*(c)->source.vaptr, const REBVAL*); \
-            if (IS_END((c)->value)) { \
-                (c)->value = NULL; \
-                (c)->indexor = END_FLAG; \
-            } \
-        } \
-    } while (0)
-
-#ifdef NDEBUG
-    #define FETCH_NEXT_ONLY_MAYBE_END(c) \
-        FETCH_NEXT_ONLY_MAYBE_END_RAW(c)
-#else
-    #define FETCH_NEXT_ONLY_MAYBE_END(c) \
-        do { \
-            TRACE_FETCH_DEBUG("FETCH_NEXT_ONLY_MAYBE_END", (c), FALSE); \
-            FETCH_NEXT_ONLY_MAYBE_END_RAW(c); \
-            TRACE_FETCH_DEBUG("FETCH_NEXT_ONLY_MAYBE_END", (c), TRUE); \
-        } while (0)
-#endif
-
-// This macro is the workhorse behind DO_NEXT_REFETCH_MAY_THROW.  It is also
-// reused by the higher level DO_NEXT_MAY_THROW operation, because it does
-// a useful trick.  It is able to do a quick test to see if a value has no
-// evaluator behavior, and if so avoid a recursive call to Do_Core().
-//
-// However, "inert" values can have evaluator behavior--so this requires a
-// lookahead check.  Using va_list has already taken one step further than
-// it can by using a "prefetch", and it cannot lookahead again without
-// saving the value in another location.  Hence the trick is not used with
-// vararg input, and INTEGER!/BLOCK!/etc. go through Do_Core() in that case.
-//
-// IMPORTANT:
-//
-//  * `index_out` and `index_in` can be the same variable (and usually are)
-//  * `value_out` and `value_in` can be the same variable (and usually are)
-//
-#define DO_CORE_REFETCH_MAY_THROW( \
-    value_out,indexor_out,out_,source_,indexor_in,value_in,eval_fetched,flags_ \
-) \
-    do { \
-        struct Reb_Call c_; \
-        if (!eval_fetched && indexor_in != VALIST_FLAG) { \
-            if (SPORADICALLY(2)) { /* every OTHER execution fast if DEBUG */ \
-                if ( \
-                    !ANY_EVAL(value_in) \
-                    && (IS_END((value_in) + 1) || !ANY_EVAL((value_in) + 1)) \
-                ) { \
-                    assert(!IS_TRASH_DEBUG(value_in)); \
-                    *(out_) = *(value_in); \
-                    assert(!IS_TRASH_DEBUG(out_)); \
-                    (value_out) = ARR_AT((source_).array, (indexor_in)); \
-                    if (IS_END(value_out)) { \
-                        (indexor_out) = END_FLAG; \
-                        (value_out) = NULL; /* this could be debug only */ \
-                    } else \
-                        (indexor_out) = (indexor_in) + 1; \
-                    break; \
-                } \
-            } \
-        } \
-        c_.out = (out_); \
-        c_.source = (source_); \
-        c_.value = (value_in); \
-        c_.indexor = (indexor_in); \
-        c_.flags = DO_FLAG_EVAL_NORMAL | DO_FLAG_NEXT | (flags_); \
-        Do_Core(&c_); \
-        assert(c_.indexor == VALIST_FLAG || (indexor_in) != c_.indexor); \
-        (indexor_out) = c_.indexor; \
-        (value_out) = c_.value; \
-=======
 #define FETCH_NEXT_ONLY_MAYBE_END_RAW(f) \
     do { \
         if ((f)->eval_fetched) { \
@@ -1092,7 +819,6 @@
         assert(f_.indexor == VALIST_FLAG || (indexor_in) != f_.indexor); \
         (indexor_out) = f_.indexor; \
         (value_out) = f_.value; \
->>>>>>> 3f9978e6
     } while (0)
 
 //
@@ -1100,23 +826,6 @@
 //
 
 #ifdef NDEBUG
-<<<<<<< HEAD
-    #define DO_NEXT_REFETCH_MAY_THROW(dest,c,flags) \
-        DO_CORE_REFETCH_MAY_THROW( \
-            (c)->value, (c)->indexor, dest, /* outputs */ \
-            (c)->source, (c)->indexor, (c)->value, (c)->eval_fetched, \
-            flags /* inputs */) \
-
-#else
-    #define DO_NEXT_REFETCH_MAY_THROW(dest,c,flags) \
-        do { \
-            TRACE_FETCH_DEBUG("DO_NEXT_REFETCH_MAY_THROW", (c), FALSE); \
-            DO_CORE_REFETCH_MAY_THROW( \
-                (c)->value, (c)->indexor, dest, /* outputs */ \
-                (c)->source, (c)->indexor, (c)->value, (c)->eval_fetched, \
-                flags /* inputs */); \
-            TRACE_FETCH_DEBUG("DO_NEXT_REFETCH_MAY_THROW", (c), TRUE); \
-=======
     #define DO_NEXT_REFETCH_MAY_THROW(dest,f,flags) \
         DO_CORE_REFETCH_MAY_THROW( \
             (f)->value, (f)->indexor, dest, /* outputs */ \
@@ -1132,30 +841,10 @@
                 (f)->source, (f)->indexor, (f)->value, (f)->eval_fetched, \
                 flags /* inputs */); \
             TRACE_FETCH_DEBUG("DO_NEXT_REFETCH_MAY_THROW", (f), TRUE); \
->>>>>>> 3f9978e6
         } while (0)
 #endif
 
 //
-<<<<<<< HEAD
-// DO_NEXT_REFETCH_QUOTED (see notes above)
-//
-
-#ifdef NDEBUG
-    #define DO_NEXT_REFETCH_QUOTED(dest,c) \
-        do { \
-            *dest = *(c)->value; \
-            FETCH_NEXT_ONLY_MAYBE_END(c); \
-        } while (0)
-
-#else
-    #define DO_NEXT_REFETCH_QUOTED(dest,c) \
-        do { \
-            TRACE_FETCH_DEBUG("DO_NEXT_REFETCH_QUOTED", (c), FALSE); \
-            *dest = *(c)->value; \
-            FETCH_NEXT_ONLY_MAYBE_END(c); \
-            TRACE_FETCH_DEBUG("DO_NEXT_REFETCH_QUOTED", (c), TRUE); \
-=======
 // QUOTE_NEXT_REFETCH (see notes above)
 //
 
@@ -1173,7 +862,6 @@
             *dest = *(f)->value; \
             FETCH_NEXT_ONLY_MAYBE_END(f); \
             TRACE_FETCH_DEBUG("QUOTE_NEXT_REFETCH", (f), TRUE); \
->>>>>>> 3f9978e6
         } while (0)
 #endif
 
@@ -1206,15 +894,9 @@
 // of where to execute.  Although the return value is a REBCNT, it is *NOT*
 // always a series index!!!  It may return:
 //
-<<<<<<< HEAD
-// DO_ARRAY_THROWS is another helper for the frequent case where one has a
-// BLOCK! or a GROUP! at an index which already indicates the point where
-// execution is to start.
-=======
 // DO_VAL_ARRAY_AT_THROWS is another helper for the frequent case where one
 // has a BLOCK! or a GROUP! REBVAL at an index which already indicates the
 // point where execution is to start.
->>>>>>> 3f9978e6
 //
 // (The "Throws" name is because it's expected to usually be used in an
 // 'if' statement.  It cues you into realizing that it returns TRUE if a
@@ -1229,11 +911,7 @@
 
 #define DO_NEXT_MAY_THROW(indexor_out,out,array_in,index) \
     do { \
-<<<<<<< HEAD
-        union Reb_Call_Source source; \
-=======
         union Reb_Frame_Source source; \
->>>>>>> 3f9978e6
         REBIXO indexor_ = index + 1; \
         REBVAL *value_ = ARR_AT((array_in), (index)); \
         const REBVAL *dummy; /* need for va_list continuation, not array */ \
@@ -1259,11 +937,7 @@
 // array and index are extracted, and will be protected from GC by the DO
 // state...so it is legal to e.g DO_VAL_ARRAY_AT_THROWS(D_OUT, D_OUT).
 //
-<<<<<<< HEAD
-#define DO_ARRAY_THROWS(out,array) \
-=======
 #define DO_VAL_ARRAY_AT_THROWS(out,array) \
->>>>>>> 3f9978e6
     Do_At_Throws((out), VAL_ARRAY(m_cast(REBVAL*, array)), VAL_INDEX(array))
 
 // Lowercase, because doesn't repeat array parameter.  If macro picked head
@@ -1273,23 +947,14 @@
 #define Do_At_Throws(out,array,index) \
     LOGICAL(THROWN_FLAG == Do_Array_At_Core( \
         (out), NULL, (array), (index), \
-<<<<<<< HEAD
-        DO_FLAG_TO_END | DO_FLAG_EVAL_NORMAL | DO_FLAG_LOOKAHEAD \
-    ))
-=======
         DO_FLAG_TO_END | DO_FLAG_ARGS_EVALUATE | DO_FLAG_LOOKAHEAD))
->>>>>>> 3f9978e6
 
 // Because Do_Core can seed with a single value, we seed with our value and
 // an EMPTY_ARRAY.  Revisit if there's a "best" dispatcher...
 //
 #define DO_VALUE_THROWS(out,value) \
     LOGICAL(THROWN_FLAG == Do_Array_At_Core((out), (value), EMPTY_ARRAY, 0, \
-<<<<<<< HEAD
-        DO_FLAG_TO_END | DO_FLAG_LOOKAHEAD | DO_FLAG_EVAL_NORMAL))
-=======
         DO_FLAG_TO_END | DO_FLAG_ARGS_EVALUATE | DO_FLAG_LOOKAHEAD))
->>>>>>> 3f9978e6
 
 
 //=////////////////////////////////////////////////////////////////////////=//
@@ -1421,13 +1086,8 @@
     //
     #define PARAM(n,name) \
         const struct Native_Param p_##name = { \
-<<<<<<< HEAD
-            call_->arg ? VAL_TYPE(call_->arg + (n) - 1) : REB_TRASH, \
-            call_->arg ? call_->arg + (n) - 1 : NULL, \
-=======
             frame_->arg ? VAL_TYPE(frame_->arg + (n) - 1) : REB_TRASH, \
             frame_->arg ? frame_->arg + (n) - 1 : NULL, \
->>>>>>> 3f9978e6
             (n) \
         }
 
@@ -1439,13 +1099,8 @@
     //
     #define REFINE(n,name) \
         const struct Native_Refine p_##name = { \
-<<<<<<< HEAD
-            call_->arg ? NOT(IS_NONE(call_->arg + (n) - 1)) : TRUE, \
-            call_->arg ? call_->arg + (n) - 1 : NULL, \
-=======
             frame_->arg ? NOT(IS_NONE(frame_->arg + (n) - 1)) : TRUE, \
             frame_->arg ? frame_->arg + (n) - 1 : NULL, \
->>>>>>> 3f9978e6
             (n) \
         }
 #endif
@@ -1454,11 +1109,7 @@
 // with either.
 //
 #define ARG(name) \
-<<<<<<< HEAD
-    (call_->arg + (p_##name).num - 1)
-=======
     (frame_->arg + (p_##name).num - 1)
->>>>>>> 3f9978e6
 
 #define PAR(name) \
     FUNC_PARAM(frame_->func, (p_##name).num) // a TYPESET!
@@ -1508,26 +1159,8 @@
 #define FRM_PRIOR(f)        ((f)->prior)
 #define FRM_LABEL(f)        ((f)->opt_label_sym)
 
-<<<<<<< HEAD
-#define DSF_IS_VARARGS(c) \
-    ((c)->indexor == VALIST_FLAG)
-
-#define DSF_ARRAY(c) \
-    (assert(!DSF_IS_VARARGS(c)), (c)->source.array)
-
-#define DSF_INDEX(c) \
-    (assert(!DSF_IS_VARARGS(c)), (c)->indexor == END_FLAG \
-        ? ARR_LEN((c)->source.array) : (c)->indexor - 1)
-
-#define DSF_OUT(c)          cast(REBVAL * const, (c)->out) // writable Lvalue
-#define PRIOR_DSF(c)        ((c)->prior)
-#define DSF_LABEL_SYM(c)    ((c)->label_sym + 0) // Lvalue
-#define DSF_FUNC(c)         ((c)->func)
-#define DSF_DSP_ORIG(c)     ((c)->dsp_orig + 0) // Lvalue
-=======
 #define FRM_FUNC(f)         ((f)->func)
 #define FRM_DSP_ORIG(f)     ((f)->dsp_orig + 0) // Lvalue
->>>>>>> 3f9978e6
 
 #define FRM_PARAMS_HEAD(f)  FUNC_PARAMS_HEAD((f)->func)
 
@@ -1541,19 +1174,11 @@
 //
 // Using X and Y instead of 1 and 2 to avoid confusing with PARAM(#)s
 //
-<<<<<<< HEAD
-#define DSF_PROTECT_X(c,v) \
-    ((c)->param = (v))
-
-#define DSF_PROTECT_Y(c,v) \
-    ((c)->refine = (v))
-=======
 #define PROTECT_FRM_X(f,v) \
     ((f)->param = (v))
 
 #define PROTECT_FRM_Y(f,v) \
     ((f)->refine = (v))
->>>>>>> 3f9978e6
 
 // It's not clear exactly in which situations one might be using this; while
 // it seems that when filling function args you could just assume it hasn't
@@ -1562,37 +1187,21 @@
 // reuse a frame that's been reified after its initial "chunk only" state.
 // For now check the flag and don't just assume it's a raw frame.
 //
-<<<<<<< HEAD
-#define DSF_ARGS_HEAD(c) \
-    (((c)->flags & DO_FLAG_FRAME_CONTEXT) \
-        ? CTX_VARS_HEAD((c)->frame.context) \
-        : &(c)->frame.stackvars[0])
-=======
 #define FRM_ARGS_HEAD(f) \
     (((f)->flags & DO_FLAG_FRAME_CONTEXT) \
         ? CTX_VARS_HEAD((f)->data.context) \
         : &(f)->data.stackvars[0])
->>>>>>> 3f9978e6
 
 // ARGS is the parameters and refinements
 // 1-based indexing into the arglist (0 slot is for object/function value)
 #ifdef NDEBUG
-<<<<<<< HEAD
-    #define DSF_ARG(c,n)    ((c)->arg + (n) - 1)
-=======
     #define FRM_ARG(f,n)    ((f)->arg + (n) - 1)
->>>>>>> 3f9978e6
 #else
     #define FRM_ARG(f,n)    FRM_ARG_Debug((f), (n)) // checks arg index bound
 #endif
 
-<<<<<<< HEAD
-#define DSF_FRAMELESS(c) \
-    ((c)->arg ? FALSE : (assert(!DSF_IS_VARARGS(c)), TRUE))
-=======
 #define FRM_IS_VARLESS(f) \
     LOGICAL((f)->arg == NULL)
->>>>>>> 3f9978e6
 
 // Note about D_NUM_ARGS: A native should generally not detect the arity it
 // was invoked with, (and it doesn't make sense as most implementations get
@@ -1601,42 +1210,12 @@
 // "cheats" by using the arity instead of being conditional on which action
 // ID ran.  Consider when reviewing the future of ACTION!.
 //
-<<<<<<< HEAD
-#define DSF_ARGC(c) \
-    cast(REBCNT, FUNC_NUM_PARAMS((c)->func))
-=======
 #define FRM_NUM_ARGS(f) \
     cast(REBCNT, FUNC_NUM_PARAMS((f)->func))
->>>>>>> 3f9978e6
 
 // Quick access functions from natives (or compatible functions that name a
 // Reb_Frame pointer `frame_`) to get some of the common public fields.
 //
-<<<<<<< HEAD
-#define D_OUT       DSF_OUT(call_)          // GC-safe slot for output value
-#define D_ARGC      DSF_ARGC(call_)         // count of args+refinements/args
-#define D_ARG(n)    DSF_ARG(call_, (n))     // pass 1 for first arg
-#define D_REF(n)    NOT(IS_NONE(D_ARG(n)))  // D_REFinement (not D_REFerence)
-#define D_FUNC      DSF_FUNC(call_)         // REBVAL* of running function
-#define D_LABEL_SYM DSF_LABEL_SYM(call_)    // symbol or placeholder for call
-#define D_DSP_ORIG  DSF_DSP_ORIG(call_)     // Original data stack pointer
-
-#define D_PROTECT_X(v)      DSF_PROTECT_X(call_, (v))
-#define D_PROTECT_Y(v)      DSF_PROTECT_Y(call_, (v))
-
-#define D_FRAMELESS DSF_FRAMELESS(call_)    // Native running w/no call frame
-
-// Frameless native access
-//
-// !!! Should `call_` just be renamed to `c_` to make this briefer and be used
-// directly?  It is helpful to have macros to find the usages, however.
-//
-#define D_CALL      call_
-#define D_ARRAY     (call_->source.array)
-#define D_INDEXOR   (call_->indexor)
-#define D_VALUE     (call_->value)
-#define D_MODE      (call_->mode)
-=======
 #define D_OUT       FRM_OUT(frame_)         // GC-safe slot for output value
 #define D_ARGC      FRM_NUM_ARGS(frame_)        // count of args+refinements/args
 #define D_ARG(n)    FRM_ARG(frame_, (n))    // pass 1 for first arg
@@ -1659,5 +1238,4 @@
 #define D_ARRAY     (frame_->source.array)
 #define D_INDEXOR   (frame_->indexor)
 #define D_VALUE     (frame_->value)
-#define D_MODE      (frame_->mode)
->>>>>>> 3f9978e6
+#define D_MODE      (frame_->mode)