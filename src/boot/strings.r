REBOL [
    System: "REBOL [R3] Language Interpreter and Run-time Environment"
    Title: "Low-level strings"
    Rights: {
        Copyright 2012 REBOL Technologies
        REBOL is a trademark of REBOL Technologies
    }
    License: {
        Licensed under the Apache License, Version 2.0.
        See: http://www.apache.org/licenses/LICENSE-2.0
    }
    Purpose: {
        This section holds lower-level C strings used in various parts
        of the system. This section is unique, because it constructs a
        single C string that contains all the specified strings below.
        This is done to eliminate series headers required for normal
        REBOL strings. The strings are referenced using Boot_Strs[RS_*]
        where * is the set-word (and is zero based). For example:
        RS_SCAN+3 refers to "end-of-paren"
    }
]

scan: ; Used by scanner. Keep in sync with Value_Types in scan.h file!
    "end-of-script"
    "newline"
    "block-end"
    "group-end"
    "word"
    "word-set"
    "word-get"
    "word-lit"
    "none"
    "logic"
    "integer"
    "decimal"
    "percent"
    "money"
    "time"
    "date"
    "char"
    "block-begin"
    "group-begin"
    "string"
    "binary"
    "pair"
    "tuple"
    "file"
    "email"
    "url"
    "issue"
    "tag"
    "path"
    "refine"
    "construct"

info:
    "Booting..."

;secure:
;   "Script requests permission to "
;   "Script requests permission to lower security level"
;   "REBOL - Security Violation"
;   "unknown"

;secopts:
;   "open a port for read only on: "
;   "open a port for read/write on: "
;   "delete: "
;   "rename: "
;   "make a directory named: "
;   "lower security"
;   "execute a system shell command: "

<<<<<<< HEAD
; !!! This R3-Alpha concept of using numbered "resource strings" is not
; very maintainable.  It would probably be better to just hardcode the
; strings in the source :-/ ... but assuming it's interesting to override
; them they should be override-able somewhere.  Review general solutoin.
;
trace:
    "trace" ; 0
    "%-02d: %50r" ; 1
    " : %50r" ; 2
    " : %s %50m" ; 3
    " : %s" ; 4
    "--> %s" ; 5
    "<-- %s ==" ; 6
    "Parse match: %r" ; 7
    "Parse input: %s" ; 8 - input is an ANY-STRING!
    "Parse input: %r" ; 9 - input is an ANY-ARRAY!
    "Parse back: %r" ; 10
    "**: error : %r %r" ; 11

stack:
    "STACK Expanded - DSP: %d MAX: %d"
    "^/STACK[%d] %s[%d] %s"

dump:
    "^/--REBOL Kernel Dump--"
    "Evaluator:"
    "    Cycles:  %d" ; only lower bits
    "    Counter: %d"
    "    Dose:    %d"
    "    Signals: %x"
    "    Sigmask: %x"
    "    DSP:     %d"
    "    DSF:     %d"
    "Memory/GC:"
    "    Ballast: %d"
    "    Disable: %d"
    "    Protect: %d"
    "    Infants: %d"

=======
>>>>>>> 3f9978e6
;stats:
;   "Stats: bad series value: %d in: %x offset: %d size: %d"

errs:
    " error: "
    "(improperly formatted error)"
    "** Where: "
    "** Near: "

watch:
    "RECYCLING: "
    "%d series"
    "obj-copy: %d %m"

extension:
    "RX_Init"
    "RX_Quit"
    "RX_Call"

;plugin:
;   "cannot open"
;   "missing function"
;   "wrong version"
;   "no header"
;   "bad header"
;   "boot code failed"<|MERGE_RESOLUTION|>--- conflicted
+++ resolved
@@ -71,48 +71,6 @@
 ;   "lower security"
 ;   "execute a system shell command: "
 
-<<<<<<< HEAD
-; !!! This R3-Alpha concept of using numbered "resource strings" is not
-; very maintainable.  It would probably be better to just hardcode the
-; strings in the source :-/ ... but assuming it's interesting to override
-; them they should be override-able somewhere.  Review general solutoin.
-;
-trace:
-    "trace" ; 0
-    "%-02d: %50r" ; 1
-    " : %50r" ; 2
-    " : %s %50m" ; 3
-    " : %s" ; 4
-    "--> %s" ; 5
-    "<-- %s ==" ; 6
-    "Parse match: %r" ; 7
-    "Parse input: %s" ; 8 - input is an ANY-STRING!
-    "Parse input: %r" ; 9 - input is an ANY-ARRAY!
-    "Parse back: %r" ; 10
-    "**: error : %r %r" ; 11
-
-stack:
-    "STACK Expanded - DSP: %d MAX: %d"
-    "^/STACK[%d] %s[%d] %s"
-
-dump:
-    "^/--REBOL Kernel Dump--"
-    "Evaluator:"
-    "    Cycles:  %d" ; only lower bits
-    "    Counter: %d"
-    "    Dose:    %d"
-    "    Signals: %x"
-    "    Sigmask: %x"
-    "    DSP:     %d"
-    "    DSF:     %d"
-    "Memory/GC:"
-    "    Ballast: %d"
-    "    Disable: %d"
-    "    Protect: %d"
-    "    Infants: %d"
-
-=======
->>>>>>> 3f9978e6
 ;stats:
 ;   "Stats: bad series value: %d in: %x offset: %d size: %d"
 
