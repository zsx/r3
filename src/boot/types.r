--- conflicted
+++ resolved
@@ -90,13 +90,6 @@
 datatype    datatype    +       f*      -       *       -
 typeset     typeset     +       f*      -       *       -
 
-<<<<<<< HEAD
-native      (function)  *       -       -       *       function
-action      (function)  *       -       -       *       function
-routine     (routine)   *       -       -       *       function
-command     (function)  -       -       -       *       function
-=======
->>>>>>> 3f9978e6
 function    (function)  *       -       -       *       function
 
 varargs     varargs     -       -       -       -       -
