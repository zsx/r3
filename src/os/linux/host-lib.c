--- conflicted
+++ resolved
@@ -679,6 +679,7 @@
 	//SetEvent(Task_Ready);
 }
 
+
 /***********************************************************************
 **
 */	int OS_Create_Process(REBCHR *call, int argc, char* argv[], u32 flags, u64 *pid, u32 input_type, void *input, u32 input_len, u32 output_type, void **output, u32 *output_len, u32 err_type, void **err, u32 *err_len)
@@ -702,10 +703,7 @@
 #define NONE_TYPE 1
 #define STRING_TYPE 2
 #define FILE_TYPE 3
-<<<<<<< HEAD
-=======
 #define BINARY_TYPE 4
->>>>>>> beb419b0
 
 #define FLAG_WAIT 1
 #define FLAG_CONSOLE 2
@@ -729,32 +727,20 @@
 	if (flags & FLAG_SHELL) flag_shell = TRUE;
 	if (flags & FLAG_INFO) flag_info = TRUE;
 
-<<<<<<< HEAD
-	if (input_type == STRING_TYPE) {
-=======
 	if (input_type == STRING_TYPE
 		|| input_type == BINARY_TYPE) {
->>>>>>> beb419b0
 		if (pipe2(stdin_pipe, O_CLOEXEC | O_NONBLOCK) < 0) {
 			goto stdin_pipe_err;
 		}
 	}
-<<<<<<< HEAD
-	if (output_type == STRING_TYPE) {
-=======
 	if (output_type == STRING_TYPE
 		|| output_type == BINARY_TYPE) {
->>>>>>> beb419b0
 		if (pipe2(stdout_pipe, O_CLOEXEC | O_NONBLOCK) < 0) {
 			goto stdout_pipe_err;
 		}
 	}
-<<<<<<< HEAD
-	if (err_type == STRING_TYPE) {
-=======
 	if (err_type == STRING_TYPE
 		|| err_type == BINARY_TYPE) {
->>>>>>> beb419b0
 		if (pipe2(stderr_pipe, O_CLOEXEC | O_NONBLOCK) < 0) {
 			goto stderr_pipe_err;
 		}
@@ -763,12 +749,8 @@
 	*pid = fork();
 	if (*pid == 0) {
 		/* child */
-<<<<<<< HEAD
-		if (input_type == STRING_TYPE) {
-=======
 		if (input_type == STRING_TYPE
 			|| input_type == BINARY_TYPE) {
->>>>>>> beb419b0
 			close(stdin_pipe[W]);
 			dup2(stdin_pipe[R], STDIN_FILENO);
 			close(stdin_pipe[R]);
@@ -789,12 +771,8 @@
 		} else { /* inherit stdin from the parent */
 		}
 		
-<<<<<<< HEAD
-		if (output_type == STRING_TYPE) {
-=======
 		if (output_type == STRING_TYPE
 			|| output_type == BINARY_TYPE) {
->>>>>>> beb419b0
 			close(stdout_pipe[R]);
 			dup2(stdout_pipe[W], STDOUT_FILENO);
 			close(stdout_pipe[W]);
@@ -815,12 +793,8 @@
 		} else { /* inherit stdout from the parent */
 		}
 
-<<<<<<< HEAD
-		if (err_type == STRING_TYPE) {
-=======
 		if (err_type == STRING_TYPE
 			|| err_type == BINARY_TYPE) {
->>>>>>> beb419b0
 			close(stderr_pipe[R]);
 			dup2(stderr_pipe[W], STDERR_FILENO);
 			close(stderr_pipe[W]);
@@ -870,15 +844,12 @@
 		off_t err_size = 0;
 		int exited = 0;
 
-<<<<<<< HEAD
-=======
 		/* initialize outputs */
 		*output = NULL;
 		*output_len = 0;
 		*err = NULL;
 		*err_len = 0;
 
->>>>>>> beb419b0
 		if (!flag_wait) goto cleanup; /* I/O redirection implies wait */
 		if (stdin_pipe[W] > 0) {
 			//printf("stdin_pipe[W]: %d\n", stdin_pipe[W]);
@@ -1032,15 +1003,12 @@
 	if (stderr_pipe[W] > 0) {
 		close(stderr_pipe[W]);
 	}
-<<<<<<< HEAD
-=======
 	if (*output != NULL && *output_len <= 0) {
 		OS_Free(*output);
 	}
 	if (*err != NULL && *err_len <= 0) {
 		OS_Free(*err);
 	}
->>>>>>> beb419b0
 stderr_pipe_err:
 	if (stdout_pipe[R] > 0) {
 		close(stdout_pipe[R]);
@@ -1061,15 +1029,6 @@
 
 /***********************************************************************
 **
-<<<<<<< HEAD
-*/	int OS_Wait_Process(int pid, int *status, int flags)
-/*
- * flags:
- * 		0: return immediately
- * 		1: wait until one of child processes exits
- *
-**		Return -1 on error, otherwise process ID
-=======
 */	int OS_Reap_Process(int pid, int *status, int flags)
 /*
  * pid: 
@@ -1079,7 +1038,6 @@
  * 		0: return immediately
  *
 **		Return -1 on error
->>>>>>> beb419b0
 ***********************************************************************/
 {
 	return waitpid(pid, status, flags == 0? WNOHANG : 0);
