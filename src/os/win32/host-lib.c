--- conflicted
+++ resolved
@@ -728,7 +728,7 @@
 
 /***********************************************************************
 **
-*/	int OS_Create_Process(REBCHR *call, int argc, char* argv[], u32 flags, u64 *pid, int *exit_code, u32 input_type, void *input, u32 input_len, u32 output_type, void **output, u32 *output_len, u32 err_type, void **err, u32 *err_len)
+*/	int OS_Create_Process(REBCHR *call, int argc, char* argv[], u32 flags, u64 *pid, u32 input_type, void *input, u32 input_len, u32 output_type, void **output, u32 *output_len, u32 err_type, void **err, u32 *err_len)
 /*
 **		Return -1 on error.
 **		For right now, set flags to 1 for /wait.
@@ -739,7 +739,6 @@
 #define NONE_TYPE 1
 #define STRING_TYPE 2
 #define FILE_TYPE 3
-#define BINARY_TYPE 4
 
 #define FLAG_WAIT 1
 #define FLAG_CONSOLE 2
@@ -751,7 +750,6 @@
 //	REBOOL				is_NT;
 //	OSVERSIONINFO		info;
 	REBINT				result = -1;
-	REBINT				ret = 0;
 	HANDLE hOutputRead = 0, hOutputWrite = 0;
 	HANDLE hInputWrite = 0, hInputRead = 0;
 	HANDLE hErrorWrite = 0, hErrorRead = 0;
@@ -796,7 +794,6 @@
 
 	switch (input_type) {
 		case STRING_TYPE:
-		case BINARY_TYPE:
 			if (!CreatePipe(&hInputRead, &hInputWrite, NULL, 0)) {
 				goto input_error;
 			}
@@ -826,7 +823,6 @@
 
 	switch (output_type) {
 		case STRING_TYPE:
-		case BINARY_TYPE:
 			if (!CreatePipe(&hOutputRead, &hOutputWrite, NULL, 0)) {
 				goto output_error;
 			}
@@ -866,7 +862,6 @@
 
 	switch (err_type) {
 		case STRING_TYPE:
-		case BINARY_TYPE:
 			if (!CreatePipe(&hErrorRead, &hErrorWrite, NULL, 0)) {
 				goto error_error;
 			}
@@ -911,7 +906,7 @@
 			REBCHR *sh = _T("cmd.exe /C ");
 			size_t len = _tcslen(sh) + _tcslen(call) + 1;
 			cmd = OS_Make(sizeof(REBCHR) * len);
-			_sntprintf(cmd, len, _T("%s%s"), sh, call);
+			_sntprintf_s(cmd, len, len - 1, _T("%s%s"), sh, call);
 		} else {
 			cmd = _tcsdup(call); /* CreateProcess might write to this memory, so duplicate it to be safe */
 		}
@@ -954,22 +949,18 @@
 
 #define BUF_SIZE_CHUNK 4096
 
+		result = 0;
 		if (hInputWrite != NULL && input_len > 0) {
-			if (input_type == STRING_TYPE) {
-				DWORD dest_len = 0;
-				/* convert input encoding from UNICODE to OEM */
-				dest_len = WideCharToMultiByte(CP_OEMCP, 0, input, input_len, oem_input, dest_len, NULL, NULL);
-				if (dest_len > 0) {
-					oem_input = OS_Make(dest_len);
-					if (oem_input != NULL) {
-						WideCharToMultiByte(CP_OEMCP, 0, input, input_len, oem_input, dest_len, NULL, NULL);
-						input_len = dest_len;
-						input = oem_input;
-						handles[count ++] = hInputWrite;
-					}
+			DWORD dest_len = 0;
+			/* convert input encoding from UNICODE to OEM */
+			dest_len = WideCharToMultiByte(CP_OEMCP, 0, input, input_len, oem_input, dest_len, NULL, NULL);
+			if (dest_len > 0) {
+				oem_input = OS_Make(dest_len);
+				if (oem_input != NULL) {
+					WideCharToMultiByte(CP_OEMCP, 0, input, input_len, oem_input, dest_len, NULL, NULL);
+					input_len = dest_len;
+					handles[count ++] = hInputWrite;
 				}
-			} else { /* BINARY_TYPE */
-				handles[count ++] = hInputWrite;
 			}
 		}
 		if (hOutputRead != NULL) {
@@ -994,7 +985,7 @@
 				DWORD n = 0;
 
 				if (handles[i] == hInputWrite) {
-					if (!WriteFile(hInputWrite, (char*)input + input_pos, input_len - input_pos, &n, NULL)) {
+					if (!WriteFile(hInputWrite, oem_input + input_pos, input_len - input_pos, &n, NULL)) {
 						if (i < count - 1) {
 							memmove(&handles[i], &handles[i + 1], (count - i - 1) * sizeof(HANDLE));
 						}
@@ -1042,31 +1033,24 @@
 						}
 					}
 				} else {
-					//RL_Print("Error READ");
-					if (!ret) ret = GetLastError();
+					RL_Print("Error READ");
 					goto kill;
 				}
 			} else if (wait_result == WAIT_FAILED) { /* */
-				//RL_Print("Wait Failed\n");
-				if (!ret) ret = GetLastError();
+				RL_Print("Wait Failed\n");
 				goto kill;
 			} else {
-				//RL_Print("Wait returns unexpected result: %d\n", wait_result);
-				if (!ret) ret = GetLastError();
+				RL_Print("Wait returns expected result: %d\n", wait_result);
 				goto kill;
 			}
 		}
 
 		WaitForSingleObject(pi.hProcess, INFINITE); // check result??
-		GetExitCodeProcess(pi.hProcess, (PDWORD)exit_code);
+		GetExitCodeProcess(pi.hProcess, (PDWORD)&result);
 		CloseHandle(pi.hThread);
 		CloseHandle(pi.hProcess);
 
-<<<<<<< HEAD
-		if (err_type == STRING_TYPE && *output != NULL && *output_len > 0) {
-=======
-		if (output_type == STRING_TYPE && *output != NULL && *output_len > 0) {
->>>>>>> 92de27a4
+		if (*output != NULL && *output_len > 0) {
 			/* convert to wide char string */
 			int dest_len = 0;
 			wchar_t *dest = NULL;
@@ -1084,7 +1068,7 @@
 			*output_len = dest_len;
 		}
 
-		if (err_type == STRING_TYPE && *err != NULL && *err_len > 0) {
+		if (*err != NULL && *err_len > 0) {
 			/* convert to wide char string */
 			int dest_len = 0;
 			wchar_t *dest = NULL;
@@ -1106,9 +1090,6 @@
 		/* Close handles to avoid leaks */
 		CloseHandle(pi.hThread);
 		CloseHandle(pi.hProcess);
-	} else {
-		/* CreateProcess failed */
-		ret = GetLastError();
 	}
 
 	goto cleanup;
@@ -1116,11 +1097,8 @@
 kill:
 	if (TerminateProcess(pi.hProcess, 0)) {
 		WaitForSingleObject(pi.hProcess, INFINITE);
-		GetExitCodeProcess(pi.hProcess, (PDWORD)exit_code);
-	} else if (ret == 0) {
-		ret = GetLastError();
-	}
-
+		GetExitCodeProcess(pi.hProcess, (PDWORD)&result);
+	}
 	CloseHandle(pi.hThread);
 	CloseHandle(pi.hProcess);
 
@@ -1161,7 +1139,8 @@
 	}
 
 input_error:
-	return ret;  // meaning depends on flags
+
+	return result;  // meaning depends on flags
 }
 
 /***********************************************************************
@@ -1194,7 +1173,6 @@
 	HKEY key;
 	REBCHR *path;
 	HWND hWnd = GetFocus();
-	int exit_code = 0;
 
 	if (RegOpenKeyEx(HKEY_CLASSES_ROOT, TEXT("http\\shell\\open\\command"), 0, KEY_READ, &key) != ERROR_SUCCESS)
 		return 0;
@@ -1219,7 +1197,6 @@
 	char * const argv[] = {path, NULL};
 	len = OS_Create_Process(path, 1, argv, 0, 
 							NULL, /* pid */
-							&exit_code,
 							0, NULL, 0, /* input_type, void *input, u32 input_len, */
 							0, NULL, NULL, /* output_type, void **output, u32 *output_len, */
 							0, NULL, NULL); /* u32 err_type, void **err, u32 *err_len */
