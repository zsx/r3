/***********************************************************************
**
**  REBOL [R3] Language Interpreter and Run-time Environment
**
**  Copyright 2012 REBOL Technologies
**  REBOL is a trademark of REBOL Technologies
**
**  Licensed under the Apache License, Version 2.0 (the "License");
**  you may not use this file except in compliance with the License.
**  You may obtain a copy of the License at
**
**  http://www.apache.org/licenses/LICENSE-2.0
**
**  Unless required by applicable law or agreed to in writing, software
**  distributed under the License is distributed on an "AS IS" BASIS,
**  WITHOUT WARRANTIES OR CONDITIONS OF ANY KIND, either express or implied.
**  See the License for the specific language governing permissions and
**  limitations under the License.
**
************************************************************************
**
**  Module:  n-math.c
**  Summary: native functions for math
**  Section: natives
**  Author:  Carl Sassenrath
**  Notes:   See also: the numeric datatypes
**
***********************************************************************/

#include "sys-core.h"
#include "tmp-comptypes.h"
#include "sys-deci-funcs.h"

#include <math.h>
#include <float.h>

#define LOG2    0.6931471805599453
#define EPS     2.718281828459045235360287471

extern const double pi1;
const double pi1 = 3.14159265358979323846;
const double pi2 = 2.0 * 3.14159265358979323846;

#ifndef DBL_EPSILON
#define DBL_EPSILON 2.2204460492503131E-16
#endif

#define AS_DECIMAL(n) (IS_INTEGER(n) ? (REBDEC)VAL_INT64(n) : VAL_DECIMAL(n))

enum {SINE, COSINE, TANGENT};


//
//  Trig_Value: C
// 
// Convert integer arg, if present, to decimal and convert to radians
// if necessary.  Clip ranges for correct REBOL behavior.
//
static REBDEC Trig_Value(const REBVAL *value, REBOOL degrees, REBCNT which)
{
    REBDEC dval = AS_DECIMAL(value);

    if (degrees) {
        /* get dval between -360.0 and 360.0 */
        dval = fmod (dval, 360.0);

        /* get dval between -180.0 and 180.0 */
        if (fabs (dval) > 180.0) dval += dval < 0.0 ? 360.0 : -360.0;
        if (which == TANGENT) {
            /* get dval between -90.0 and 90.0 */
            if (fabs (dval) > 90.0) dval += dval < 0.0 ? 180.0 : -180.0;
        } else if (which == SINE) {
            /* get dval between -90.0 and 90.0 */
            if (fabs (dval) > 90.0) dval = (dval < 0.0 ? -180.0 : 180.0) - dval;
        }
        dval = dval * pi1 / 180.0; // to radians
    }

    return dval;
}


//
//  Arc_Trans: C
//
static void Arc_Trans(REBVAL *out, const REBVAL *value, REBOOL degrees, REBCNT kind)
{
    REBDEC dval = AS_DECIMAL(value);
    if (kind != TANGENT && (dval < -1 || dval > 1)) fail (Error(RE_OVERFLOW));

    if (kind == SINE) dval = asin(dval);
    else if (kind == COSINE) dval = acos(dval);
    else dval = atan(dval);

    if (degrees) dval = dval * 180.0 / pi1; // to degrees

    SET_DECIMAL(out, dval);
}


//
//  cosine: native [
//  
//  "Returns the trigonometric cosine."
//  
//      value [any-number!] "In degrees by default"
//      /radians "Value is specified in radians"
//  ]
//
REBNATIVE(cosine)
{
    PARAM(1, value);
    REFINE(2, radians);

    REBDEC dval = cos(Trig_Value(ARG(value), NOT(REF(radians)), COSINE));
    if (fabs(dval) < DBL_EPSILON) dval = 0.0;
    SET_DECIMAL(D_OUT, dval);
    return R_OUT;
}


//
//  sine: native [
//  
//  "Returns the trigonometric sine."
//  
//      value [any-number!] "In degrees by default"
//      /radians "Value is specified in radians"
//  ]
//
REBNATIVE(sine)
{
    PARAM(1, value);
    REFINE(2, radians);

    REBDEC dval = sin(Trig_Value(ARG(value), NOT(REF(radians)), SINE));
    if (fabs(dval) < DBL_EPSILON) dval = 0.0;
    SET_DECIMAL(D_OUT, dval);
    return R_OUT;
}


//
//  tangent: native [
//  
//  "Returns the trigonometric tangent."
//  
//      value [any-number!] "In degrees by default"
//      /radians "Value is specified in radians"
//  ]
//
REBNATIVE(tangent)
{
    PARAM(1, value);
    REFINE(2, radians);

    REBDEC dval = Trig_Value(ARG(value), NOT(REF(radians)), TANGENT);
    if (Eq_Decimal(fabs(dval), pi1 / 2.0)) fail (Error(RE_OVERFLOW));
    SET_DECIMAL(D_OUT, tan(dval));
    return R_OUT;
}


//
//  arccosine: native [
//  
//  {Returns the trigonometric arccosine (in degrees by default).}
//  
//      value [any-number!]
//      /radians "Returns result in radians"
//  ]
//
REBNATIVE(arccosine)
{
    PARAM(1, value);
    REFINE(2, radians);

    Arc_Trans(D_OUT, ARG(value), NOT(REF(radians)), COSINE);
    return R_OUT;
}


//
//  arcsine: native [
//  
//  {Returns the trigonometric arcsine (in degrees by default).}
//  
//      value [any-number!]
//      /radians "Returns result in radians"
//  ]
//
REBNATIVE(arcsine)
{
    PARAM(1, value);
    REFINE(2, radians);

    Arc_Trans(D_OUT, ARG(value), NOT(REF(radians)), SINE);
    return R_OUT;
}


//
//  arctangent: native [
//  
//  {Returns the trigonometric arctangent (in degrees by default).}
//  
//      value [any-number!]
//      /radians "Returns result in radians"
//  ]
//
REBNATIVE(arctangent)
{
    PARAM(1, value);
    REFINE(2, radians);

    Arc_Trans(D_OUT, ARG(value), NOT(REF(radians)), TANGENT);
    return R_OUT;
}


//
//  exp: native [
//  
//  {Raises E (the base of natural logarithm) to the power specified}
//  
//      power [any-number!]
//  ]
//
REBNATIVE(exp)
{
    REBDEC  dval = AS_DECIMAL(D_ARG(1));
    static REBDEC eps = EPS;

    dval = pow(eps, dval);
//!!!!  Check_Overflow(dval);
    SET_DECIMAL(D_OUT, dval);
    return R_OUT;
}


//
//  log-10: native [
//  
//  "Returns the base-10 logarithm."
//  
//      value [any-number!]
//  ]
//
REBNATIVE(log_10)
{
    REBDEC dval = AS_DECIMAL(D_ARG(1));
    if (dval <= 0) fail (Error(RE_POSITIVE));
    SET_DECIMAL(D_OUT, log10(dval));
    return R_OUT;
}


//
//  log-2: native [
//  
//  "Return the base-2 logarithm."
//  
//      value [any-number!]
//  ]
//
REBNATIVE(log_2)
{
    REBDEC dval = AS_DECIMAL(D_ARG(1));
    if (dval <= 0) fail (Error(RE_POSITIVE));
    SET_DECIMAL(D_OUT, log(dval) / LOG2);
    return R_OUT;
}


//
//  log-e: native [
//  
//  {Returns the natural (base-E) logarithm of the given value}
//  
//      value [any-number!]
//  ]
//
REBNATIVE(log_e)
{
    REBDEC dval = AS_DECIMAL(D_ARG(1));
    if (dval <= 0) fail (Error(RE_POSITIVE));
    SET_DECIMAL(D_OUT, log(dval));
    return R_OUT;
}


//
//  square-root: native [
//  
//  "Returns the square root of a number."
//  
//      value [any-number!]
//  ]
//
REBNATIVE(square_root)
{
    REBDEC dval = AS_DECIMAL(D_ARG(1));
    if (dval < 0) fail (Error(RE_POSITIVE));
    SET_DECIMAL(D_OUT, sqrt(dval));
    return R_OUT;
}


//
//  shift: native [
//  
//  {Shifts an integer left or right by a number of bits.}
//  
//      value [integer!]
//      bits [integer!] "Positive for left shift, negative for right shift"
//      /logical "Logical shift (sign bit ignored)"
//  ]
//
REBNATIVE(shift)
{
    PARAM(1, value);
    PARAM(2, bits);
    REFINE(3, logical);

    REBI64 b = VAL_INT64(ARG(bits));
    REBVAL *a = ARG(value);
    REBU64 c, d;

    if (b < 0) {
        // this is defined:
        c = - cast(REBU64, b);
        if (c >= 64) {
            if (REF(logical)) VAL_INT64(a) = 0;
            else VAL_INT64(a) >>= 63;
        } else {
<<<<<<< HEAD
            if (REF(logical)) VAL_UNT64(a) >>= c;
            else VAL_INT64(a) >>= (REBI64)c;
=======
            if (REF(logical))
                VAL_INT64(a) = cast(REBU64, VAL_INT64(a)) >> c;
            else
                VAL_INT64(a) >>= cast(REBI64, c);
>>>>>>> 3f9978e6
        }
    } else {
        if (b >= 64) {
            if (REF(logical)) VAL_INT64(a) = 0;
            else if (VAL_INT64(a)) fail (Error(RE_OVERFLOW));
        } else
<<<<<<< HEAD
            if (REF(logical)) VAL_UNT64(a) <<= b;
=======
            if (REF(logical))
                VAL_INT64(a) = cast(REBU64, VAL_INT64(a)) << b;
>>>>>>> 3f9978e6
            else {
                c = cast(REBU64, MIN_I64) >> b;
                d = VAL_INT64(a) < 0
                    ? - cast(REBU64, VAL_INT64(a))
                    : cast(REBU64, VAL_INT64(a));
                if (c <= d) {
                    if ((c < d) || (VAL_INT64(a) >= 0))
                        fail (Error(RE_OVERFLOW));

                    VAL_INT64(a) = MIN_I64;
                }
                else
                    VAL_INT64(a) <<= b;
            }
    }

    *D_OUT = *ARG(value);
    return R_OUT;
}


//
//  Compare_Modify_Values: C
// 
// Compare 2 values depending on level of strictness.  It leans
// upon the per-type comparison functions (that have a more typical
// interface of returning [1, 0, -1] and taking a CASE parameter)
// but adds a layer of being able to check for specific types
// of equality...which those comparison functions do not discern.
// 
// Strictness:
//     0 - coersed equality
//     1 - equivalence
//     2 - strict equality
//     3 - same (identical bits)
// 
//    -1 - greater or equal
//    -2 - greater
// 
// !!! This routine (may) modify the value cells for 'a' and 'b' in
// order to coerce them for easier comparison.  Most usages are
// in native code that can overwrite its argument values without
// that being a problem, so it doesn't matter.
//
REBINT Compare_Modify_Values(REBVAL *a, REBVAL *b, REBINT strictness)
{
    REBCNT ta = VAL_TYPE(a);
    REBCNT tb = VAL_TYPE(b);
    REBCTF code;
    REBINT result;

    if (ta != tb) {
        if (strictness > 1) return 0;

        switch (ta) {
        case REB_INTEGER:
            if (tb == REB_DECIMAL || tb == REB_PERCENT) {
                REBDEC dec_a = cast(REBDEC, VAL_INT64(a));
                SET_DECIMAL(a, dec_a);
                goto compare;
            }
            else if (tb == REB_MONEY) {
                deci amount = int_to_deci(VAL_INT64(a));
                SET_MONEY_AMOUNT(a, amount);
                goto compare;
            }
            break;

        case REB_DECIMAL:
        case REB_PERCENT:
            if (tb == REB_INTEGER) {
                REBDEC dec_b = cast(REBDEC, VAL_INT64(b));
                SET_DECIMAL(b, dec_b);
                goto compare;
            }
            else if (tb == REB_MONEY) {
                deci amount = decimal_to_deci(VAL_DECIMAL(a));
                SET_MONEY_AMOUNT(a, amount);
                goto compare;
            }
            else if (tb == REB_DECIMAL || tb == REB_PERCENT) // equivalent types
                goto compare;
            break;

        case REB_MONEY:
            if (tb == REB_INTEGER) {
                deci amount = int_to_deci(VAL_INT64(b));
                SET_MONEY_AMOUNT(b, amount);
                goto compare;
            }
            if (tb == REB_DECIMAL || tb == REB_PERCENT) {
                deci amount = decimal_to_deci(VAL_DECIMAL(b));
                SET_MONEY_AMOUNT(b, amount);
                goto compare;
            }
            break;

        case REB_WORD:
        case REB_SET_WORD:
        case REB_GET_WORD:
        case REB_LIT_WORD:
        case REB_REFINEMENT:
        case REB_ISSUE:
            if (ANY_WORD(b)) goto compare;
            break;

        case REB_STRING:
        case REB_FILE:
        case REB_EMAIL:
        case REB_URL:
        case REB_TAG:
            if (ANY_STRING(b)) goto compare;
            break;
        }

        if (strictness == 0 || strictness == 1) return 0;
        //if (strictness >= 2)
        fail (Error(RE_INVALID_COMPARE, Type_Of(a), Type_Of(b)));
    }

compare:
    // At this point, both args are of the same datatype.
    if (!(code = Compare_Types[VAL_TYPE_0(a)])) return 0;
    result = code(a, b, strictness);
    if (result < 0) fail (Error(RE_INVALID_COMPARE, Type_Of(a), Type_Of(b)));
    return result;
}


//  EQUAL? < EQUIV? < STRICT-EQUAL? < SAME?

//
//  equal?: native [
//  
//  "Returns TRUE if the values are equal."
//  
//      value1 [opt-any-value!]
//      value2 [opt-any-value!]
//  ]
//
REBNATIVE(equal_q)
{
    if (Compare_Modify_Values(D_ARG(1), D_ARG(2), 0)) return R_TRUE;
    return R_FALSE;
}


//
//  not-equal?: native [
//  
//  "Returns TRUE if the values are not equal."
//  
//      value1 [opt-any-value!]
//      value2 [opt-any-value!]
//  ]
//
REBNATIVE(not_equal_q)
{
    if (Compare_Modify_Values(D_ARG(1), D_ARG(2), 0)) return R_FALSE;
    return R_TRUE;
}


//
//  equiv?: native [
//  
//  "Returns TRUE if the values are equivalent."
//  
//      value1 [opt-any-value!]
//      value2 [opt-any-value!]
//  ]
//
REBNATIVE(equiv_q)
{
    if (Compare_Modify_Values(D_ARG(1), D_ARG(2), 1)) return R_TRUE;
    return R_FALSE;
}


//
//  not-equiv?: native [
//  
//  "Returns TRUE if the values are not equivalent."
//  
//      value1 [opt-any-value!]
//      value2 [opt-any-value!]
//  ]
//
REBNATIVE(not_equiv_q)
{
    if (Compare_Modify_Values(D_ARG(1), D_ARG(2), 1)) return R_FALSE;
    return R_TRUE;
}


//
//  strict-equal?: native [
//  
//  "Returns TRUE if the values are strictly equal."
//  
//      value1 [opt-any-value!]
//      value2 [opt-any-value!]
//  ]
//
REBNATIVE(strict_equal_q)
{
    if (Compare_Modify_Values(D_ARG(1), D_ARG(2), 2)) return R_TRUE;
    return R_FALSE;
}


//
//  strict-not-equal?: native [
//  
//  "Returns TRUE if the values are not strictly equal."
//  
//      value1 [opt-any-value!]
//      value2 [opt-any-value!]
//  ]
//
REBNATIVE(strict_not_equal_q)
{
    if (Compare_Modify_Values(D_ARG(1), D_ARG(2), 2)) return R_FALSE;
    return R_TRUE;
}


//
//  same?: native [
//  
//  "Returns TRUE if the values are identical."
//  
//      value1 [opt-any-value!]
//      value2 [opt-any-value!]
//  ]
//
REBNATIVE(same_q)
{
    if (Compare_Modify_Values(D_ARG(1), D_ARG(2), 3)) return R_TRUE;
    return R_FALSE;
}


//
//  lesser?: native [
//  
//  {Returns TRUE if the first value is less than the second value.}
//  
//      value1 value2
//  ]
//
REBNATIVE(lesser_q)
{
    if (Compare_Modify_Values(D_ARG(1), D_ARG(2), -1)) return R_FALSE;
    return R_TRUE;
}


//
//  lesser-or-equal?: native [
//  
//  {Returns TRUE if the first value is less than or equal to the second value.}
//  
//      value1 value2
//  ]
//
REBNATIVE(lesser_or_equal_q)
{
    if (Compare_Modify_Values(D_ARG(1), D_ARG(2), -2)) return R_FALSE;
    return R_TRUE;
}


//
//  greater?: native [
//  
//  {Returns TRUE if the first value is greater than the second value.}
//  
//      value1 value2
//  ]
//
REBNATIVE(greater_q)
{
    if (Compare_Modify_Values(D_ARG(1), D_ARG(2), -2)) return R_TRUE;
    return R_FALSE;
}


//
//  greater-or-equal?: native [
//  
//  {Returns TRUE if the first value is greater than or equal to the second value.}
//  
//      value1 value2
//  ]
//
REBNATIVE(greater_or_equal_q)
{
    if (Compare_Modify_Values(D_ARG(1), D_ARG(2), -1)) return R_TRUE;
    return R_FALSE;
}


//
//  maximum: native [
//  
//  "Returns the greater of the two values."
//  
//      value1 [any-scalar! date! any-series!]
//      value2 [any-scalar! date! any-series!]
//  ]
//
REBNATIVE(maximum)
{
    if (IS_PAIR(D_ARG(1)) || IS_PAIR(D_ARG(2))) {
        Min_Max_Pair(D_OUT, D_ARG(1), D_ARG(2), TRUE);
    }
    else {
        REBVAL a = *D_ARG(1);
        REBVAL b = *D_ARG(2);
        if (Compare_Modify_Values(&a, &b, -1))
            *D_OUT = *D_ARG(1);
        else
            *D_OUT = *D_ARG(2);
    }
    return R_OUT;
}


//
//  minimum: native [
//  
//  "Returns the lesser of the two values."
//  
//      value1 [any-scalar! date! any-series!]
//      value2 [any-scalar! date! any-series!]
//  ]
//
REBNATIVE(minimum)
{
    if (IS_PAIR(D_ARG(1)) || IS_PAIR(D_ARG(2))) {
        Min_Max_Pair(D_OUT, D_ARG(1), D_ARG(2), FALSE);
    }
    else {
        REBVAL a = *D_ARG(1);
        REBVAL b = *D_ARG(2);

        if (Compare_Modify_Values(&a, &b, -1))
            *D_OUT = *D_ARG(2);
        else
            *D_OUT = *D_ARG(1);
    }
    return R_OUT;
}


//
//  negative?: native [
//  
//  "Returns TRUE if the number is negative."
//  
//      number [any-number! money! time! pair!]
//  ]
//
REBNATIVE(negative_q)
{
    REBVAL zero;
    VAL_INIT_WRITABLE_DEBUG(&zero);

    SET_ZEROED(&zero, VAL_TYPE(D_ARG(1)));

    if (Compare_Modify_Values(D_ARG(1), &zero, -1)) return R_FALSE;
    return R_TRUE;
}


//
//  positive?: native [
//  
//  "Returns TRUE if the value is positive."
//  
//      number [any-number! money! time! pair!]
//  ]
//
REBNATIVE(positive_q)
{
    REBVAL zero;
    VAL_INIT_WRITABLE_DEBUG(&zero);

    SET_ZEROED(&zero, VAL_TYPE(D_ARG(1)));

    if (Compare_Modify_Values(D_ARG(1), &zero, -2)) return R_TRUE;

    return R_FALSE;
}


//
//  zero?: native [
//  
//  {Returns TRUE if the value is zero (for its datatype).}
//  
//      value
//  ]
//
REBNATIVE(zero_q)
{
    enum Reb_Kind type = VAL_TYPE(D_ARG(1));

    if (type >= REB_INTEGER && type <= REB_TIME) {
        REBVAL zero;
        VAL_INIT_WRITABLE_DEBUG(&zero);

        SET_ZEROED(&zero, type);

        if (Compare_Modify_Values(D_ARG(1), &zero, 1)) return R_TRUE;
    }
    return R_FALSE;
}<|MERGE_RESOLUTION|>--- conflicted
+++ resolved
@@ -333,27 +333,18 @@
             if (REF(logical)) VAL_INT64(a) = 0;
             else VAL_INT64(a) >>= 63;
         } else {
-<<<<<<< HEAD
-            if (REF(logical)) VAL_UNT64(a) >>= c;
-            else VAL_INT64(a) >>= (REBI64)c;
-=======
             if (REF(logical))
                 VAL_INT64(a) = cast(REBU64, VAL_INT64(a)) >> c;
             else
                 VAL_INT64(a) >>= cast(REBI64, c);
->>>>>>> 3f9978e6
         }
     } else {
         if (b >= 64) {
             if (REF(logical)) VAL_INT64(a) = 0;
             else if (VAL_INT64(a)) fail (Error(RE_OVERFLOW));
         } else
-<<<<<<< HEAD
-            if (REF(logical)) VAL_UNT64(a) <<= b;
-=======
             if (REF(logical))
                 VAL_INT64(a) = cast(REBU64, VAL_INT64(a)) << b;
->>>>>>> 3f9978e6
             else {
                 c = cast(REBU64, MIN_I64) >> b;
                 d = VAL_INT64(a) < 0
