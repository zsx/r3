--- conflicted
+++ resolved
@@ -1471,14 +1471,9 @@
             // the GC watermarks interact with Alloc_Mem and the "higher
             // level" allocations.
 
-<<<<<<< HEAD
-        if (GC_Ballast + size > MAX_I32)
-            GC_Ballast = MAX_I32;
-=======
             if (REB_I32_ADD_OF(GC_Ballast, size, &GC_Ballast))
                 GC_Ballast = MAX_I32;
         }
->>>>>>> 9e6bdf0a
     }
     else {
         assert(!GET_SER_FLAG(s, SERIES_FLAG_EXTERNAL));
