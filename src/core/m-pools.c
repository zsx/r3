--- conflicted
+++ resolved
@@ -651,8 +651,6 @@
 
     if ((GC_Ballast -= size) <= 0) SET_SIGNAL(SIG_RECYCLE);
 
-    //printf("%p,%lld,MALLOC,%d\n", s, size, __LINE__);
-
 #if !defined(NDEBUG)
     if (pool_num >= SYSTEM_POOL)
         assert(Series_Allocation_Unpooled(s) == size);
@@ -867,7 +865,6 @@
     s->header.bits = NOT_END_MASK;
 
     if ((GC_Ballast -= sizeof(REBSER)) <= 0) SET_SIGNAL(SIG_RECYCLE);
-    //printf("%p,%lld,MALLOC,%d\n", s, sizeof(REBSER), __LINE__);
 
 #if !defined(NDEBUG)
     //
@@ -1456,18 +1453,12 @@
             Series_Allocation_Unpooled(s)
         );
 
-<<<<<<< HEAD
-	GC_Ballast += size;
-	//printf("%p,%lld,FREE,%d\n", series->content.dynamic.data, sizeof(REBSER), __LINE__);
-
-=======
         // !!! This indicates reclaiming of the space, but not for the series
         // nodes themselves...have they never been accounted for, e.g. in
         // R3-Alpha?  If not, they should be...additional sizeof(REBSER)
 
         if (REB_I32_ADD_OF(GC_Ballast, size, &GC_Ballast))
             GC_Ballast = MAX_I32;
->>>>>>> 17c30f27
     }
     else {
         // External series have their REBSER GC'd when Rebol doesn't need it,
@@ -1477,16 +1468,9 @@
 
     s->info.bits = 0; // includes width
 
-<<<<<<< HEAD
-    Free_Node(SER_POOL, cast(REBNOD*, series));
-    GC_Ballast += sizeof(REBSER);
-    //printf("%p,%lld,FREE\n", series, sizeof(REBSER), __LINE__);
-
-=======
     TRASH_POINTER_IF_DEBUG(s->link.keylist);
 
     Free_Node(SER_POOL, s);
->>>>>>> 17c30f27
 
     // GC may no longer be necessary:
     if (GC_Ballast > 0) CLR_SIGNAL(SIG_RECYCLE);
@@ -1734,10 +1718,9 @@
 {
     Free_Node(GOB_POOL, gob);
 
-    if (REB_I64_ADD_OF(GC_Ballast, Mem_Pools[GOB_POOL].wide, &GC_Ballast)) {
-        GC_Ballast = MAX_I64;
-    }
-    //printf("%p,%lld,FREE\n", gob, Mem_Pools[GOB_POOL].wide);
+    if (REB_I32_ADD_OF(GC_Ballast, Mem_Pools[GOB_POOL].wide, &GC_Ballast)) {
+        GC_Ballast = MAX_I32;
+    }
 
     if (GC_Ballast > 0) CLR_SIGNAL(SIG_RECYCLE);
 }
