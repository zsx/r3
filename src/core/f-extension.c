/***********************************************************************
**
**  REBOL [R3] Language Interpreter and Run-time Environment
**
**  Copyright 2012 REBOL Technologies
**  REBOL is a trademark of REBOL Technologies
**
**  Licensed under the Apache License, Version 2.0 (the "License");
**  you may not use this file except in compliance with the License.
**  You may obtain a copy of the License at
**
**  http://www.apache.org/licenses/LICENSE-2.0
**
**  Unless required by applicable law or agreed to in writing, software
**  distributed under the License is distributed on an "AS IS" BASIS,
**  WITHOUT WARRANTIES OR CONDITIONS OF ANY KIND, either express or implied.
**  See the License for the specific language governing permissions and
**  limitations under the License.
**
************************************************************************
**
**  Module:  f-extension.c
**  Summary: support for extensions
**  Section: functional
**  Author:  Carl Sassenrath
**  Notes:
**
***********************************************************************/

#include "sys-core.h"

#include "reb-ext.h" // includes copy of ext-types.h
#include "reb-evtypes.h"

#include "reb-lib.h"


//(*call)(int cmd, RXIFRM *args);

typedef struct reb_ext {
    RXICAL call;                // Call(function) entry point
    void *dll;                  // DLL library "handle"
    int  index;                 // Index in extension table
    int  object;                // extension object reference
} REBEXT;

#include "tmp-exttypes.h"


// !!!! The list below should not be hardcoded, but until someone
// needs a lot of extensions, it will do fine.
REBEXT Ext_List[64];
REBCNT Ext_Next = 0;


<<<<<<< HEAD
/***********************************************************************
**
**  Local functions
**
***********************************************************************/

/***********************************************************************
**
x*/ void Value_To_RXI(RXIARG *arg, const REBVAL *val)
/*
***********************************************************************/
{
=======
void Value_To_RXI(RXIARG *arg, const REBVAL *val)
{
    // Note: This function is imported by %a-lib.c, keep prototype in sync

>>>>>>> 3b8a4820
    switch (VAL_TYPE(val)) {
    case REB_LOGIC:
        //
        // LOGIC! changed to just be a header bit, and there is no VAL_I32
        // in the "payload" any longer.  It must be proxied.
        //
        arg->i2.int32a = (VAL_LOGIC(val) == TRUE) ? 1 : 0;
<<<<<<< HEAD
        break;

    case REB_INTEGER:
        arg->int64 = VAL_INT64(val);
        break;

    case REB_DECIMAL:
    case REB_PERCENT:
        arg->dec64 = VAL_DECIMAL(val);
        break;

    case REB_PAIR:
        arg->pair.x = VAL_PAIR_X(val);
        arg->pair.y = VAL_PAIR_Y(val);
        break;

    case REB_CHAR:
        arg->i2.int32a = VAL_CHAR(val);
        break;

    case REB_TUPLE:
        arg->addr = cast(void *, VAL_TUPLE_DATA(val));
        break;

    case REB_TIME:
        arg->int64 = VAL_TIME(val);
        break;

    case REB_DATE: /* FIXME: avoid type punning */
        arg->i2.int32a = VAL_ALL_BITS(val)[2];
        arg->i2.int32b = 0;
        break;

    case REB_WORD:
    case REB_SET_WORD:
    case REB_GET_WORD:
    case REB_LIT_WORD:
    case REB_REFINEMENT:
    case REB_ISSUE:
        arg->i2.int32a = VAL_WORD_CANON(val);
        arg->i2.int32b = 0;
        break;

    case REB_STRING:
    case REB_FILE:
    case REB_EMAIL:
    case REB_URL:
    case REB_TAG:
    case REB_BLOCK:
    case REB_GROUP:
    case REB_PATH:
    case REB_SET_PATH:
    case REB_GET_PATH:
    case REB_LIT_PATH:
    case REB_BINARY:
    case REB_BITSET:
    case REB_VECTOR:
        arg->sri.series = VAL_SERIES(val);
        arg->sri.index = VAL_INDEX(val);
        break;

    case REB_GOB:
        arg->addr = VAL_GOB(val);
        break;

    case REB_HANDLE:
        arg->addr = VAL_HANDLE_DATA(val);
        break;

=======
        break;

    case REB_INTEGER:
        arg->int64 = VAL_INT64(val);
        break;

    case REB_DECIMAL:
    case REB_PERCENT:
        arg->dec64 = VAL_DECIMAL(val);
        break;

    case REB_PAIR:
        arg->pair.x = VAL_PAIR_X(val);
        arg->pair.y = VAL_PAIR_Y(val);
        break;

    case REB_CHAR:
        arg->i2.int32a = VAL_CHAR(val);
        break;

    case REB_TUPLE:
        arg->addr = cast(void *, VAL_TUPLE_DATA(val));
        break;

    case REB_TIME:
        arg->int64 = VAL_TIME(val);
        break;

    case REB_DATE: /* FIXME: avoid type punning */
        arg->i2.int32a = VAL_ALL_BITS(val)[2];
        arg->i2.int32b = 0;
        break;

    case REB_WORD:
    case REB_SET_WORD:
    case REB_GET_WORD:
    case REB_LIT_WORD:
    case REB_REFINEMENT:
    case REB_ISSUE:
        arg->i2.int32a = VAL_WORD_CANON(val);
        arg->i2.int32b = 0;
        break;

    case REB_STRING:
    case REB_FILE:
    case REB_EMAIL:
    case REB_URL:
    case REB_TAG:
    case REB_BLOCK:
    case REB_GROUP:
    case REB_PATH:
    case REB_SET_PATH:
    case REB_GET_PATH:
    case REB_LIT_PATH:
    case REB_BINARY:
    case REB_BITSET:
    case REB_VECTOR:
        arg->sri.series = VAL_SERIES(val);
        arg->sri.index = VAL_INDEX(val);
        break;

    case REB_GOB:
        arg->addr = VAL_GOB(val);
        break;

    case REB_HANDLE:
        arg->addr = VAL_HANDLE_DATA(val);
        break;

>>>>>>> 3b8a4820
    case REB_IMAGE:
        arg->iwh.image = VAL_SERIES(val);
        arg->iwh.width = VAL_IMAGE_WIDE(val);
        arg->iwh.height = VAL_IMAGE_HIGH(val);
        break;

    case REB_OBJECT:
    case REB_MODULE:
        arg->addr = VAL_CONTEXT(val);
<<<<<<< HEAD
=======
        break;
>>>>>>> 3b8a4820

    default:
        arg->int64 = 0;
        break;
    }
    return;
}

<<<<<<< HEAD
/***********************************************************************
**
x*/ void RXI_To_Value(REBVAL *val, const RXIARG *arg, REBRXT type)
/*
***********************************************************************/
{
    switch (type) {
    case RXT_TRASH:
        SET_TRASH_SAFE(val);
        break;

=======

void RXI_To_Value(REBVAL *val, const RXIARG *arg, REBRXT type)
{
    // Note: This function is imported by %a-lib.c, keep prototype in sync

    switch (type) {
    case RXT_TRASH:
        SET_TRASH_SAFE(val);
        break;

>>>>>>> 3b8a4820
    case RXT_UNSET:
        SET_UNSET(val);
        break;

    case RXT_NONE:
        SET_NONE(val);
        break;

    case RXT_LOGIC:
        assert((arg->i2.int32a == 0) || (arg->i2.int32a == 1));
        SET_LOGIC(val, arg->i2.int32a);
<<<<<<< HEAD
        break;

    case RXT_INTEGER:
        SET_INTEGER(val, arg->int64);
        break;

    case RXT_DECIMAL:
        SET_DECIMAL(val, arg->dec64);
        break;

    case REB_PERCENT:
        SET_PERCENT(val, arg->dec64);
        break;

    case RXT_CHAR:
        SET_CHAR(val, arg->i2.int32a);
        break;

    case RXT_PAIR:
        SET_PAIR(val, arg->pair.x, arg->pair.y);
        break;

    case RXT_TUPLE:
        SET_TUPLE(val, arg->addr);
        break;

    case RXT_TIME:
        SET_TIME(val, arg->int64);
        break;

    case RXT_DATE: // FIXME: see Value_To_RXI
        VAL_RESET_HEADER(val, REB_DATE);
        VAL_ALL_BITS(val)[2] = arg->i2.int32a;
        break;

    case RXT_WORD:
        Val_Init_Word(val, REB_WORD, arg->i2.int32a);
        break;

    case RXT_SET_WORD:
        Val_Init_Word(val, REB_SET_WORD, arg->i2.int32a);
        break;

    case RXT_GET_WORD:
        Val_Init_Word(val, REB_GET_WORD, arg->i2.int32a);
        break;

    case RXT_LIT_WORD:
        Val_Init_Word(val, REB_LIT_WORD, arg->i2.int32a);
        break;

=======
        break;

    case RXT_INTEGER:
        SET_INTEGER(val, arg->int64);
        break;

    case RXT_DECIMAL:
        SET_DECIMAL(val, arg->dec64);
        break;

    case RXT_PERCENT:
        SET_PERCENT(val, arg->dec64);
        break;

    case RXT_CHAR:
        SET_CHAR(val, arg->i2.int32a);
        break;

    case RXT_PAIR:
        SET_PAIR(val, arg->pair.x, arg->pair.y);
        break;

    case RXT_TUPLE:
        SET_TUPLE(val, arg->addr);
        break;

    case RXT_TIME:
        SET_TIME(val, arg->int64);
        break;

    case RXT_DATE: // FIXME: see Value_To_RXI
        VAL_RESET_HEADER(val, REB_DATE);
        VAL_ALL_BITS(val)[2] = arg->i2.int32a;
        break;

    case RXT_WORD:
        Val_Init_Word(val, REB_WORD, arg->i2.int32a);
        break;

    case RXT_SET_WORD:
        Val_Init_Word(val, REB_SET_WORD, arg->i2.int32a);
        break;

    case RXT_GET_WORD:
        Val_Init_Word(val, REB_GET_WORD, arg->i2.int32a);
        break;

    case RXT_LIT_WORD:
        Val_Init_Word(val, REB_LIT_WORD, arg->i2.int32a);
        break;

>>>>>>> 3b8a4820
    case RXT_REFINEMENT:
        Val_Init_Word(val, REB_REFINEMENT, arg->i2.int32a);
        break;

    case RXT_ISSUE:
        Val_Init_Word(val, REB_ISSUE, arg->i2.int32a);
        break;

    case RXT_BINARY:
        VAL_RESET_HEADER(val, REB_BINARY);
        goto ser;

    case RXT_STRING:
        VAL_RESET_HEADER(val, REB_STRING);
        goto ser;

    case RXT_FILE:
        VAL_RESET_HEADER(val, REB_FILE);
        goto ser;

    case RXT_EMAIL:
        VAL_RESET_HEADER(val, REB_EMAIL);
        goto ser;

    case RXT_URL:
        VAL_RESET_HEADER(val, REB_URL);
        goto ser;

    case RXT_TAG:
        VAL_RESET_HEADER(val, REB_TAG);
        goto ser;

    case RXT_BLOCK:
        VAL_RESET_HEADER(val, REB_BLOCK);
        goto ser;

    case RXT_GROUP:
        VAL_RESET_HEADER(val, REB_GROUP);
        goto ser;

    case RXT_PATH:
        VAL_RESET_HEADER(val, REB_PATH);
        goto ser;

    case RXT_SET_PATH:
        VAL_RESET_HEADER(val, REB_SET_PATH);
        goto ser;

    case RXT_GET_PATH:
        VAL_RESET_HEADER(val, REB_GET_PATH);
        goto ser;

    case RXT_LIT_PATH:
        VAL_RESET_HEADER(val, REB_LIT_PATH);
        goto ser;

    case RXT_BITSET:
        VAL_RESET_HEADER(val, REB_BITSET);
        goto ser;

    case RXT_VECTOR:
        VAL_RESET_HEADER(val, REB_VECTOR);
        goto ser;

    case RXT_GOB:
<<<<<<< HEAD
        SET_GOB(val, arg->addr);
=======
        SET_GOB(val, cast(REBGOB*, arg->addr));
>>>>>>> 3b8a4820
        break;

    case RXT_HANDLE:
        SET_HANDLE_DATA(val, arg->addr);
        break;

    case RXT_IMAGE:
        INIT_VAL_SERIES(val, arg->iwh.image);
        VAL_IMAGE_WIDE(val) = arg->iwh.width;
        VAL_IMAGE_HIGH(val) = arg->iwh.height;
        break;

    case RXT_OBJECT:
<<<<<<< HEAD
        Val_Init_Object(val, arg->addr);
        break;

    case RXT_MODULE:
        Val_Init_Module(val, arg->addr);
=======
        Val_Init_Object(val, cast(REBCTX*, arg->addr));
        break;

    case RXT_MODULE:
        Val_Init_Module(val, cast(REBCTX*, arg->addr));
>>>>>>> 3b8a4820
        break;

    default:
        fail(Error(RE_BAD_CMD_ARGS));
    }

    return;

ser:
    INIT_VAL_SERIES(val, arg->sri.series);
    VAL_INDEX(val) = arg->sri.index;
}


void RXI_To_Block(RXIFRM *frm, REBVAL *out)
{
    // Note: This function is imported by %a-lib.c, keep prototype in sync

    REBCNT n;
    REBARR *array;
    REBVAL *val;
    REBCNT len;

    array = Make_Array(len = RXA_COUNT(frm));
    for (n = 1; n <= len; n++) {
        val = Alloc_Tail_Array(array);
        RXI_To_Value(val, &frm->args[n], RXA_TYPE(frm, n));
    }
    Val_Init_Block(out, array);
}


typedef REBYTE *(INFO_FUNC)(REBINT opts, void *lib);


//
//  load-extension: native [
//  
//  "Low level extension module loader (for DLLs)."
//  
//      name [file! binary!] "DLL file or UTF-8 source"
//      /dispatch {Specify native command dispatch (from hosted extensions)}
//      function [handle!] "Command dispatcher (native)"
//  ]
//
REBNATIVE(load_extension)
//
// Low level extension loader:
// 
// 1. Opens the DLL for the extension
// 2. Calls its Info() command to get its definition header (REBOL)
// 3. Inits an extension structure (dll, Call() function)
// 4. Creates a extension object and returns it
// 5. REBOL code then uses that object to define the extension module
//    including commands, functions, data, exports, etc.
// 
// Each extension is defined as DLL with:
// 
// init() - init anything needed
// quit() - cleanup anything needed
// call() - dispatch a native
{
    PARAM(1, name);
    REFINE(2, dispatch);
    PARAM(3, function);

    REBCHR *name;
    void *dll;
    REBCNT error;
    REBYTE *code;
    CFUNC *info; // INFO_FUNC
    REBCTX *context;
    REBVAL *val = D_ARG(1);
    REBEXT *ext;
    CFUNC *call; // RXICAL
    REBSER *src;
    int Remove_after_first_run;
    //Check_Security(SYM_EXTENSION, POL_EXEC, val);

    if (!REF(dispatch)) { // No /dispatch, use the DLL file:

        if (!IS_FILE(val)) fail (Error_Invalid_Arg(val));

        // !!! By passing NULL we don't get backing series to protect!
        name = Val_Str_To_OS_Managed(NULL, val);

        // Try to load the DLL file:
        if (!(dll = OS_OPEN_LIBRARY(name, &error))) {
            fail (Error(RE_NO_EXTENSION, val));
        }

        // Call its info() function for header and code body:
        if (!(info = OS_FIND_FUNCTION(dll, cs_cast(BOOT_STR(RS_EXTENSION, 0))))){
            OS_CLOSE_LIBRARY(dll);
            fail (Error(RE_BAD_EXTENSION, val));
        }

        // Obtain info string as UTF8:
        if (!(code = cast(INFO_FUNC*, info)(0, Extension_Lib()))) {
            OS_CLOSE_LIBRARY(dll);
            fail (Error(RE_EXTENSION_INIT, val));
        }

        // Import the string into REBOL-land:
        src = Copy_Bytes(code, -1); // Nursery protected
        call = OS_FIND_FUNCTION(dll, cs_cast(BOOT_STR(RS_EXTENSION, 2))); // zero is allowed
    }
    else {
        // Hosted extension:
        src = VAL_SERIES(val);
        call = VAL_HANDLE_CODE(D_ARG(3));
        dll = 0;
    }

    ext = &Ext_List[Ext_Next];
    CLEARS(ext);
    ext->call = cast(RXICAL, call);
    ext->dll = dll;
    ext->index = Ext_Next++;

    // Extension return: dll, info, filename
    context = Copy_Context_Shallow(
        VAL_CONTEXT(Get_System(SYS_STANDARD, STD_EXTENSION))
    );
    Val_Init_Object(D_OUT, context);

    // Set extension fields needed:
    val = CTX_VAR(context, STD_EXTENSION_LIB_BASE);
    VAL_RESET_HEADER(val, REB_HANDLE);
    VAL_I32(val) = ext->index;

    if (!D_REF(2))
        *CTX_VAR(context, STD_EXTENSION_LIB_FILE) = *D_ARG(1);

    Val_Init_Binary(CTX_VAR(context, STD_EXTENSION_LIB_BOOT), src);

    return R_OUT;
}


//
//  Make_Command: C
// 
// A REB_COMMAND is used to connect a Rebol function spec to implementation
// inside of a C DLL.  That implementation uses a set of APIs (RXIARG, etc.)
// which were developed prior to Rebol becoming open source.  It was
// intended that C developers could use an API that was a parallel subset
// of Rebol's internal code, that would be binary stable to survive any
// reorganizations.
// 
// `extension` is an object or module that represents the properties of the
// DLL or shared library (including its DLL handle, load or unload status,
// etc.)  `command-num` is a numbered function inside of that DLL, which
// (one hopes) has a binary interface able to serve the spec which was
// provided.  Though the same spec format is used as for ordinary functions
// in Rebol, the allowed datatypes are more limited...as not all Rebol types
// had a parallel interface under this conception.
// 
// Subsequent to the open-sourcing, the Ren/C initiative is not focusing on
// the REB_COMMAND model--preferring to connect the Rebol core directly as
// a library to bindings.  However, as it was the only extension model
// available under closed-source Rebol3, several pieces of code were built
// to depend upon it for functionality.  This included the cryptography
// extensions needed for secure sockets and a large part of the GUI.
// 
// Being able to quarantine the REB_COMMAND machinery to only builds that
// need it is a working objective.
//
void Make_Command(
    REBVAL *out,
    const REBVAL *spec,
    const REBVAL *extension,
    const REBVAL *command_num
) {
    if (!IS_MODULE(extension) && !IS_OBJECT(extension)) goto bad_func_def;

    // Check that handle and extension are somewhat valid (not used)
    {
        REBEXT *rebext;
        REBVAL *handle = VAL_CONTEXT_VAR(extension, SELFISH(1));
        if (!IS_HANDLE(handle)) goto bad_func_def;
        rebext = &Ext_List[VAL_I32(handle)];
        if (!rebext || !rebext->call) goto bad_func_def;
    }

    if (!IS_INTEGER(command_num) || VAL_INT64(command_num) > 0xffff)
        goto bad_func_def;

    if (!IS_BLOCK(spec)) goto bad_func_def;

    VAL_RESET_HEADER(out, REB_FUNCTION); // clears exts and opts in header...
    INIT_VAL_FUNC_CLASS(out, FUNC_CLASS_COMMAND);

    // See notes in `Make_Function()` about why a copy is *required*.
    VAL_FUNC_SPEC(out) =
        Copy_Array_At_Deep_Managed(VAL_ARRAY(spec), VAL_INDEX(spec));

    out->payload.function.func
        = AS_FUNC(Make_Paramlist_Managed(VAL_FUNC_SPEC(out), SYM_0));

    // There is no "body", but we want to save `extension` and `command_num`
    // and the only place there is to put it is in the place where a function
    // body series would go.  So make a 2 element series to store them and
    // copy the values into it.
    //
    VAL_FUNC_BODY(out) = Make_Array(2);
    Append_Value(VAL_FUNC_BODY(out), extension);
    Append_Value(VAL_FUNC_BODY(out), command_num);
    MANAGE_ARRAY(VAL_FUNC_BODY(out));

    // Put the command REBVAL in slot 0 so that REB_COMMAND, like other
    // function types, can find the function value from the paramlist.

    *FUNC_VALUE(out->payload.function.func) = *out;

    // Make sure the command doesn't use any types for which an "RXT" parallel
    // datatype (to a REB_XXX type) has not been published:
    {
        REBVAL *args = VAL_FUNC_PARAMS_HEAD(out);
        for (; NOT_END(args); args++) {
            if (
                (3 != ~VAL_TYPESET_BITS(args)) // not END and UNSET (no args)
                && (VAL_TYPESET_BITS(args) & ~RXT_ALLOWED_TYPES)
            ) {
                fail (Error(RE_BAD_FUNC_ARG, args));
            }
        }
    }

    return;

bad_func_def:
    {
        // emulate error before refactoring (improve if it's relevant...)
        REBVAL def;
        REBARR *array = Make_Array(3);
        Append_Value(array, spec);
        Append_Value(array, extension);
        Append_Value(array, command_num);
        Val_Init_Block(&def, array);

        fail (Error(RE_BAD_FUNC_DEF, &def));
    }
}


//
//  make-command: native [
//
//  {Native for creating the FUNCTION! subclass for what was once COMMAND!}
//
//      def [block!]
//  ]
//
REBNATIVE(make_command)
{
    PARAM(1, def);

    REBVAL *def = ARG(def);

    if (VAL_LEN_AT(def) != 3)
        fail (Error_Invalid_Arg(def));

    // Validity checking on the 3 elements done inside Make_Command, will
    // fail() if the input is not good.
    //
    Make_Command(
        D_OUT,
        VAL_ARRAY_AT(def), // spec
        VAL_ARRAY_AT(def) + 1, // extension
        VAL_ARRAY_AT(def) + 2 // command_num
    );

    return R_OUT;
}


//
//  Do_Command_Core: C
// 
// Evaluates the arguments for a command function and creates
// a resulting stack frame (struct or object) for command processing.
// 
// A command value consists of:
//     args - same as other funcs
//     spec - same as other funcs
//     body - [ext-obj func-index]
//
void Do_Command_Core(struct Reb_Frame *frame_)
{
    // All of these were checked above on definition:
    REBVAL *val = ARR_HEAD(FUNC_BODY(D_FUNC));
    // Handler
    REBEXT *ext = &Ext_List[VAL_I32(VAL_CONTEXT_VAR(val, SELFISH(1)))];
    REBCNT cmd = cast(REBCNT, Int32(val + 1));

    REBCNT n;
    RXIFRM frm; // args stored here

    // Copy args to command frame (array of args):
    RXA_COUNT(&frm) = D_ARGC;
    if (D_ARGC > 7) fail (Error(RE_BAD_COMMAND));
    val = D_ARG(1);
    for (n = 1; n <= D_ARGC; n++, val++) {
        RXA_TYPE(&frm, n) = Reb_To_RXT[VAL_TYPE_0(val)];
        Value_To_RXI(&frm.args[n], val);
    }

    // Call the command:
    n = ext->call(cmd, &frm, cast(REBCEC*, TG_Command_Execution_Context));

    assert(!THROWN(D_OUT));

    switch (n) {
    case RXR_VALUE:
        RXI_To_Value(D_OUT, &frm.args[1], RXA_TYPE(&frm, 1));
        break;
    case RXR_BLOCK:
        RXI_To_Block(&frm, D_OUT);
        break;
    case RXR_UNSET:
        SET_UNSET(D_OUT);
        break;
    case RXR_NONE:
        SET_NONE(D_OUT);
        break;
    case RXR_TRUE:
        SET_TRUE(D_OUT);
        break;
    case RXR_FALSE:
        SET_FALSE(D_OUT);
        break;

    case RXR_BAD_ARGS:
        fail (Error(RE_BAD_CMD_ARGS));

    case RXR_NO_COMMAND:
        fail (Error(RE_NO_CMD));

    case RXR_ERROR:
        fail (Error(RE_COMMAND_FAIL));

    default:
        SET_UNSET(D_OUT);
    }

    // Note: no current interface for Rebol "commands" to throw (to the extent
    // that REB_COMMAND has a future in Ren-C).  If it could throw, then
    // this would set `f->mode = CALL_MODE_THROW_PENDING` in that case.
}<|MERGE_RESOLUTION|>--- conflicted
+++ resolved
@@ -53,25 +53,10 @@
 REBCNT Ext_Next = 0;
 
 
-<<<<<<< HEAD
-/***********************************************************************
-**
-**  Local functions
-**
-***********************************************************************/
-
-/***********************************************************************
-**
-x*/ void Value_To_RXI(RXIARG *arg, const REBVAL *val)
-/*
-***********************************************************************/
-{
-=======
 void Value_To_RXI(RXIARG *arg, const REBVAL *val)
 {
     // Note: This function is imported by %a-lib.c, keep prototype in sync
 
->>>>>>> 3b8a4820
     switch (VAL_TYPE(val)) {
     case REB_LOGIC:
         //
@@ -79,7 +64,6 @@
         // in the "payload" any longer.  It must be proxied.
         //
         arg->i2.int32a = (VAL_LOGIC(val) == TRUE) ? 1 : 0;
-<<<<<<< HEAD
         break;
 
     case REB_INTEGER:
@@ -149,77 +133,6 @@
         arg->addr = VAL_HANDLE_DATA(val);
         break;
 
-=======
-        break;
-
-    case REB_INTEGER:
-        arg->int64 = VAL_INT64(val);
-        break;
-
-    case REB_DECIMAL:
-    case REB_PERCENT:
-        arg->dec64 = VAL_DECIMAL(val);
-        break;
-
-    case REB_PAIR:
-        arg->pair.x = VAL_PAIR_X(val);
-        arg->pair.y = VAL_PAIR_Y(val);
-        break;
-
-    case REB_CHAR:
-        arg->i2.int32a = VAL_CHAR(val);
-        break;
-
-    case REB_TUPLE:
-        arg->addr = cast(void *, VAL_TUPLE_DATA(val));
-        break;
-
-    case REB_TIME:
-        arg->int64 = VAL_TIME(val);
-        break;
-
-    case REB_DATE: /* FIXME: avoid type punning */
-        arg->i2.int32a = VAL_ALL_BITS(val)[2];
-        arg->i2.int32b = 0;
-        break;
-
-    case REB_WORD:
-    case REB_SET_WORD:
-    case REB_GET_WORD:
-    case REB_LIT_WORD:
-    case REB_REFINEMENT:
-    case REB_ISSUE:
-        arg->i2.int32a = VAL_WORD_CANON(val);
-        arg->i2.int32b = 0;
-        break;
-
-    case REB_STRING:
-    case REB_FILE:
-    case REB_EMAIL:
-    case REB_URL:
-    case REB_TAG:
-    case REB_BLOCK:
-    case REB_GROUP:
-    case REB_PATH:
-    case REB_SET_PATH:
-    case REB_GET_PATH:
-    case REB_LIT_PATH:
-    case REB_BINARY:
-    case REB_BITSET:
-    case REB_VECTOR:
-        arg->sri.series = VAL_SERIES(val);
-        arg->sri.index = VAL_INDEX(val);
-        break;
-
-    case REB_GOB:
-        arg->addr = VAL_GOB(val);
-        break;
-
-    case REB_HANDLE:
-        arg->addr = VAL_HANDLE_DATA(val);
-        break;
-
->>>>>>> 3b8a4820
     case REB_IMAGE:
         arg->iwh.image = VAL_SERIES(val);
         arg->iwh.width = VAL_IMAGE_WIDE(val);
@@ -229,10 +142,7 @@
     case REB_OBJECT:
     case REB_MODULE:
         arg->addr = VAL_CONTEXT(val);
-<<<<<<< HEAD
-=======
-        break;
->>>>>>> 3b8a4820
+        break;
 
     default:
         arg->int64 = 0;
@@ -241,30 +151,16 @@
     return;
 }
 
-<<<<<<< HEAD
-/***********************************************************************
-**
-x*/ void RXI_To_Value(REBVAL *val, const RXIARG *arg, REBRXT type)
-/*
-***********************************************************************/
+
+void RXI_To_Value(REBVAL *val, const RXIARG *arg, REBRXT type)
 {
+    // Note: This function is imported by %a-lib.c, keep prototype in sync
+
     switch (type) {
     case RXT_TRASH:
         SET_TRASH_SAFE(val);
         break;
 
-=======
-
-void RXI_To_Value(REBVAL *val, const RXIARG *arg, REBRXT type)
-{
-    // Note: This function is imported by %a-lib.c, keep prototype in sync
-
-    switch (type) {
-    case RXT_TRASH:
-        SET_TRASH_SAFE(val);
-        break;
-
->>>>>>> 3b8a4820
     case RXT_UNSET:
         SET_UNSET(val);
         break;
@@ -276,7 +172,6 @@
     case RXT_LOGIC:
         assert((arg->i2.int32a == 0) || (arg->i2.int32a == 1));
         SET_LOGIC(val, arg->i2.int32a);
-<<<<<<< HEAD
         break;
 
     case RXT_INTEGER:
@@ -287,7 +182,7 @@
         SET_DECIMAL(val, arg->dec64);
         break;
 
-    case REB_PERCENT:
+    case RXT_PERCENT:
         SET_PERCENT(val, arg->dec64);
         break;
 
@@ -328,59 +223,6 @@
         Val_Init_Word(val, REB_LIT_WORD, arg->i2.int32a);
         break;
 
-=======
-        break;
-
-    case RXT_INTEGER:
-        SET_INTEGER(val, arg->int64);
-        break;
-
-    case RXT_DECIMAL:
-        SET_DECIMAL(val, arg->dec64);
-        break;
-
-    case RXT_PERCENT:
-        SET_PERCENT(val, arg->dec64);
-        break;
-
-    case RXT_CHAR:
-        SET_CHAR(val, arg->i2.int32a);
-        break;
-
-    case RXT_PAIR:
-        SET_PAIR(val, arg->pair.x, arg->pair.y);
-        break;
-
-    case RXT_TUPLE:
-        SET_TUPLE(val, arg->addr);
-        break;
-
-    case RXT_TIME:
-        SET_TIME(val, arg->int64);
-        break;
-
-    case RXT_DATE: // FIXME: see Value_To_RXI
-        VAL_RESET_HEADER(val, REB_DATE);
-        VAL_ALL_BITS(val)[2] = arg->i2.int32a;
-        break;
-
-    case RXT_WORD:
-        Val_Init_Word(val, REB_WORD, arg->i2.int32a);
-        break;
-
-    case RXT_SET_WORD:
-        Val_Init_Word(val, REB_SET_WORD, arg->i2.int32a);
-        break;
-
-    case RXT_GET_WORD:
-        Val_Init_Word(val, REB_GET_WORD, arg->i2.int32a);
-        break;
-
-    case RXT_LIT_WORD:
-        Val_Init_Word(val, REB_LIT_WORD, arg->i2.int32a);
-        break;
-
->>>>>>> 3b8a4820
     case RXT_REFINEMENT:
         Val_Init_Word(val, REB_REFINEMENT, arg->i2.int32a);
         break;
@@ -446,11 +288,7 @@
         goto ser;
 
     case RXT_GOB:
-<<<<<<< HEAD
-        SET_GOB(val, arg->addr);
-=======
         SET_GOB(val, cast(REBGOB*, arg->addr));
->>>>>>> 3b8a4820
         break;
 
     case RXT_HANDLE:
@@ -464,19 +302,11 @@
         break;
 
     case RXT_OBJECT:
-<<<<<<< HEAD
-        Val_Init_Object(val, arg->addr);
-        break;
-
-    case RXT_MODULE:
-        Val_Init_Module(val, arg->addr);
-=======
         Val_Init_Object(val, cast(REBCTX*, arg->addr));
         break;
 
     case RXT_MODULE:
         Val_Init_Module(val, cast(REBCTX*, arg->addr));
->>>>>>> 3b8a4820
         break;
 
     default:
