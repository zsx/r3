--- conflicted
+++ resolved
@@ -334,11 +334,7 @@
 {
     REBCTX *context = VAL_CONTEXT(any_context);
 
-<<<<<<< HEAD
-    assert(GET_ARR_FLAG(CTX_VARLIST(context), SERIES_FLAG_CONTEXT));
-=======
     assert(GET_ARR_FLAG(CTX_VARLIST(context), ARRAY_FLAG_CONTEXT_VARLIST));
->>>>>>> 3f9978e6
     assert(index <= CTX_LEN(context));
     return CTX_VAR(context, index);
 }
@@ -405,43 +401,6 @@
 
 
 //
-<<<<<<< HEAD
-//  Make_Std_Object_Managed: C
-//
-REBCTX *Make_Std_Object_Managed(REBCNT index)
-{
-    REBCTX *context = Copy_Context_Shallow(
-        VAL_CONTEXT(Get_System(SYS_STANDARD, index))
-    );
-    MANAGE_ARRAY(CTX_VARLIST(context));
-
-    //
-    // !!! Shallow copy... values are all the same and modifications of
-    // series in one will modify all...is this right (?)
-    //
-
-    return context;
-}
-
-
-//
-//  Set_Object_Values: C
-//
-void Set_Object_Values(REBCTX *context, REBVAL value[])
-{
-    REBVAL *var;
-
-    var = CTX_VARS_HEAD(context);
-    for (; NOT_END(var); var++) {
-        if (IS_END(value)) SET_NONE(var);
-        else *var = *value++;
-    }
-}
-
-
-//
-=======
->>>>>>> 3f9978e6
 //  Val_Init_Series_Index_Core: C
 // 
 // Common function.
@@ -522,21 +481,13 @@
         Panic_Context(context);
     }
 
-<<<<<<< HEAD
-    assert(GET_ARR_FLAG(CTX_VARLIST(context), SERIES_FLAG_CONTEXT));
-=======
     assert(GET_ARR_FLAG(CTX_VARLIST(context), ARRAY_FLAG_CONTEXT_VARLIST));
->>>>>>> 3f9978e6
 
     // !!! Historically spec is a frame of an object for a "module spec",
     // may want to use another word of that and make a block "spec"
     //
     if (IS_FRAME(CTX_VALUE(context))) {
-<<<<<<< HEAD
-        assert(ANY_FUNC(FUNC_VALUE(FRM_FUNC(context))));
-=======
         assert(IS_FUNCTION(FUNC_VALUE(CTX_FRAME_FUNC(context))));
->>>>>>> 3f9978e6
     }
     else
         assert(
@@ -550,21 +501,12 @@
     // managed.  If not, they will free the context.  This avoids the need
     // for the garbage collector to have to deal with the series if there's
     // no reason too.
-<<<<<<< HEAD
-    //
-    // Here is a case of where we mark the context as having an extant usage,
-    // so that at minimum this value must become unreachable from the root GC
-    // set before they are GC'd.  For another case, see INIT_WORD_SPECIFIC(),
-    // where an ANY-WORD! can mark a context as in use.
-    //
-=======
     //
     // Here is a case of where we mark the context as having an extant usage,
     // so that at minimum this value must become unreachable from the root GC
     // set before they are GC'd.  For another case, see INIT_WORD_CONTEXT(),
     // where an ANY-WORD! can mark a context as in use.
     //
->>>>>>> 3f9978e6
     ENSURE_ARRAY_MANAGED(CTX_VARLIST(context));
 
     // Keylists are different, because they may-or-may-not-be-reused by some
