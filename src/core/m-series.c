/***********************************************************************
**
**  REBOL Language Interpreter and Run-time Environment
**
**  Copyright 2012 REBOL Technologies
**  REBOL is a trademark of REBOL Technologies
**
**  Licensed under the Apache License, Version 2.0 (the "License");
**  you may not use this file except in compliance with the License.
**  You may obtain a copy of the License at
**
**  http://www.apache.org/licenses/LICENSE-2.0
**
**  Unless required by applicable law or agreed to in writing, software
**  distributed under the License is distributed on an "AS IS" BASIS,
**  WITHOUT WARRANTIES OR CONDITIONS OF ANY KIND, either express or implied.
**  See the License for the specific language governing permissions and
**  limitations under the License.
**
************************************************************************
**
**  Module:  m-series.c
**  Summary: implements REBOL's series concept
**  Section: memory
**  Author:  Carl Sassenrath
**
***********************************************************************/

#include "sys-core.h"
#include "mem-series.h" // low-level series memory access
#include "sys-int-funcs.h"



//
//  Extend_Series: C
// 
// Extend a series at its end without affecting its tail index.
//
void Extend_Series(REBSER *series, REBCNT delta)
{
    REBCNT len_old = series->content.dynamic.len; // maintain tail position
    EXPAND_SERIES_TAIL(series, delta);
    series->content.dynamic.len = len_old;
}


//
//  Insert_Series: C
// 
// Insert a series of values (bytes, longs, reb-vals) into the
// series at the given index.  Expand it if necessary.  Does
// not add a terminator to tail.
//
REBCNT Insert_Series(
    REBSER *series,
    REBCNT index,
    const REBYTE *data,
    REBCNT len
) {
    if (index > series->content.dynamic.len)
        index = series->content.dynamic.len;

    Expand_Series(series, index, len); // tail += len

    memcpy(
        series->content.dynamic.data + (SER_WIDE(series) * index),
        data,
        SER_WIDE(series) * len
    );

    return index + len;
}


//
//  Append_Series: C
// 
// Append value(s) onto the tail of a series.  The len is
// the number of units (bytes, REBVALS, etc.) of the data,
// and does not include the terminator (which will be added).
// The new tail position will be returned as the result.
// A terminator will be added to the end of the appended data.
//
void Append_Series(REBSER *series, const REBYTE *data, REBCNT len)
{
    REBCNT len_old = series->content.dynamic.len;
    REBYTE wide = SER_WIDE(series);

    assert(!Is_Array_Series(series));

    EXPAND_SERIES_TAIL(series, len);
    memcpy(series->content.dynamic.data + (wide * len_old), data, wide * len);

    CLEAR(
        series->content.dynamic.data + (wide * series->content.dynamic.len),
        wide
    );
}


//
//  Append_Values_Len: C
// 
// Append value(s) onto the tail of an array.  The len is
// the number of units and does not include the terminator
// (which will be added).
//
void Append_Values_Len(REBARR *array, const REBVAL *head, REBCNT len)
{
    REBYTE *dest = cast(REBYTE*, ARR_TAIL(array));

    // updates tail (hence we calculated dest before)
    //
    EXPAND_SERIES_TAIL(ARR_SERIES(array), len);

    memcpy(dest, head, sizeof(REBVAL) * len);

    TERM_ARRAY(array);
}


//
//  Append_Mem_Extra: C
// 
// An optimized function for appending raw memory bytes to
// a byte-sized series. The series will be expanded if room
// is needed. A zero terminator will be added at the tail.
// The extra size will be assured in the series, but is not
// part of the appended length. (Allows adding additional bytes.)
//
void Append_Mem_Extra(
    REBSER *series,
    const REBYTE *data,
    REBCNT len,
    REBCNT extra
) {
    REBCNT len_old = series->content.dynamic.len;

    if ((len_old + len + extra + 1) >= SER_REST(series)) {
        Expand_Series(series, len_old, len + extra); // SER_LEN changed
        series->content.dynamic.len -= extra;
    }
    else {
        series->content.dynamic.len += len;
    }

    memcpy(series->content.dynamic.data + len_old, data, len);
    TERM_SEQUENCE(series);
}


//
//  Copy_Sequence: C
// 
// Copy any series that *isn't* an "array" (such as STRING!,
// BINARY!, BITSET!, VECTOR!...).  Includes the terminator.
// 
// Use Copy_Array routines (which specify Shallow, Deep, etc.) for
// greater detail needed when expressing intent for Rebol Arrays.
// 
// Note: No suitable name for "non-array-series" has been picked.
// "Sequence" is used for now because Copy_Non_Array() doesn't
// look good and lots of things aren't "Rebol Arrays" that aren't
// series.  The main idea was just to get rid of the generic
// Copy_Series() routine, which doesn't call any attention
// to the importance of stating one's intentions specifically
// about semantics when copying an array.
//
REBSER *Copy_Sequence(REBSER *original)
{
    REBCNT len_orig_plus = original->content.dynamic.len + 1;
    REBSER *copy = Make_Series(len_orig_plus, SER_WIDE(original), MKS_NONE);

    assert(!Is_Array_Series(original));

    memcpy(
        copy->content.dynamic.data,
        original->content.dynamic.data,
        len_orig_plus * SER_WIDE(original)
    );
    copy->content.dynamic.len = original->content.dynamic.len;
    return copy;
}


//
//  Copy_Sequence_At_Len: C
// 
// Copy a subseries out of a series that is not an array.
// Includes the terminator for it.
// 
// Use Copy_Array routines (which specify Shallow, Deep, etc.) for
// greater detail needed when expressing intent for Rebol Arrays.
//
REBSER *Copy_Sequence_At_Len(REBSER *original, REBCNT index, REBCNT len)
{
    REBSER *copy = Make_Series(len + 1, SER_WIDE(original), MKS_NONE);

    assert(!Is_Array_Series(original));

    memcpy(
        copy->content.dynamic.data,
        original->content.dynamic.data + index * SER_WIDE(original),
        (len + 1) * SER_WIDE(original)
    );
    copy->content.dynamic.len = len;
    TERM_SEQUENCE(copy);
    return copy;
}


//
//  Copy_Sequence_At_Position: C
// 
// Copy a non-array series from its value structure, using the
// value's index as the location to start copying the data.
//
REBSER *Copy_Sequence_At_Position(const REBVAL *position)
{
    return Copy_Sequence_At_Len(
        VAL_SERIES(position), VAL_INDEX(position), VAL_LEN_AT(position)
    );
}


//
//  Remove_Series: C
// 
// Remove a series of values (bytes, longs, reb-vals) from the
// series at the given index.
//
void Remove_Series(REBSER *series, REBCNT index, REBINT len)
{
    REBCNT  start;
    REBCNT  length;
    REBYTE  *data;

    if (len <= 0) return;

    // Optimized case of head removal:
    if (index == 0) {
        if (cast(REBCNT, len) > series->content.dynamic.len)
            len = series->content.dynamic.len;

        series->content.dynamic.len -= len;
        if (series->content.dynamic.len == 0) {
            // Reset bias to zero:
            len = SER_BIAS(series);
            SER_SET_BIAS(series, 0);
<<<<<<< HEAD
            SER_REST(series) += len;
=======
            series->content.dynamic.rest += len;
>>>>>>> 3f9978e6
            series->content.dynamic.data -= SER_WIDE(series) * len;
            TERM_SERIES(series);
        }
        else {
            // Add bias to head:
            REBCNT bias = SER_BIAS(series);
            if (REB_U32_ADD_OF(bias, len, &bias))
                fail (Error(RE_OVERFLOW));

            if (bias > 0xffff) { //bias is 16-bit, so a simple SER_ADD_BIAS could overflow it
                REBYTE *data = series->content.dynamic.data;

                data += SER_WIDE(series) * len;
                series->content.dynamic.data -=
                    SER_WIDE(series) * SER_BIAS(series);

<<<<<<< HEAD
                SER_REST(series) += SER_BIAS(series);
=======
                series->content.dynamic.rest += SER_BIAS(series);
>>>>>>> 3f9978e6
                SER_SET_BIAS(series, 0);

                memmove(
                    series->content.dynamic.data,
                    data,
                    SER_USED(series)
                );
            }
            else {
                SER_SET_BIAS(series, bias);
<<<<<<< HEAD
                SER_REST(series) -= len;
=======
                series->content.dynamic.rest -= len;
>>>>>>> 3f9978e6
                series->content.dynamic.data += SER_WIDE(series) * len;
                if ((start = SER_BIAS(series))) {
                    // If more than half biased:
                    if (start >= MAX_SERIES_BIAS || start > SER_REST(series))
                        Unbias_Series(series, TRUE);
                }
            }
        }
        return;
    }

    if (index >= series->content.dynamic.len) return;

    start = index * SER_WIDE(series);

    // Clip if past end and optimize the remove operation:
    if (len + index >= series->content.dynamic.len) {
        series->content.dynamic.len = index;
        TERM_SERIES(series);
        return;
    }

    length = (SER_LEN(series) + 1) * SER_WIDE(series); // include term.
    series->content.dynamic.len -= cast(REBCNT, len);
    len *= SER_WIDE(series);
    data = series->content.dynamic.data + start;
    memmove(data, data + len, length - (start + len));
}


//
//  Remove_Sequence_Last: C
// 
// Remove last value from a sequence.
//
void Remove_Sequence_Last(REBSER *series)
{
    assert(!Is_Array_Series(series));
    assert(series->content.dynamic.len != 0);
    series->content.dynamic.len--;
    TERM_SEQUENCE(series);
}


//
//  Remove_Array_Last: C
// 
// Remove last value from an array.
//
void Remove_Array_Last(REBARR *array)
{
    assert(ARR_LEN(array) != 0);
    SET_ARRAY_LEN(array, ARR_LEN(array) - 1);
    TERM_ARRAY(array);
}


//
//  Unbias_Series: C
// 
// Reset series bias.
//
void Unbias_Series(REBSER *series, REBOOL keep)
{
    REBCNT len;
    REBYTE *data = series->content.dynamic.data;

    len = SER_BIAS(series);
    if (len == 0) return;

    SER_SET_BIAS(series, 0);
<<<<<<< HEAD
    SER_REST(series) += len;
=======
    series->content.dynamic.rest += len;
>>>>>>> 3f9978e6
    series->content.dynamic.data -= SER_WIDE(series) * len;

    if (keep)
        memmove(series->content.dynamic.data, data, SER_USED(series));
}


//
//  Reset_Series: C
// 
// Reset series to empty. Reset bias, tail, and termination.
// The tail is reset to zero.
//
void Reset_Series(REBSER *series)
{
    assert(!Is_Array_Series(series));
    Unbias_Series(series, FALSE);
    series->content.dynamic.len = 0;
    TERM_SERIES(series);
}


//
//  Reset_Array: C
// 
// Reset series to empty. Reset bias, tail, and termination.
// The tail is reset to zero.
//
void Reset_Array(REBARR *array)
{
    Unbias_Series(ARR_SERIES(array), FALSE);
    SET_ARRAY_LEN(array, 0);
    TERM_ARRAY(array);
}


//
//  Clear_Series: C
// 
// Clear an entire series to zero. Resets bias and tail.
// The tail is reset to zero.
//
void Clear_Series(REBSER *series)
{
    Unbias_Series(series, FALSE);
    series->content.dynamic.len = 0;
    CLEAR(series->content.dynamic.data, SER_SPACE(series));
    TERM_SERIES(series);
}


//
//  Resize_Series: C
// 
// Reset series and expand it to required size.
// The tail is reset to zero.
//
void Resize_Series(REBSER *series, REBCNT size)
{
    series->content.dynamic.len = 0;
    Unbias_Series(series, TRUE);
    EXPAND_SERIES_TAIL(series, size);
    series->content.dynamic.len = 0;
    TERM_SERIES(series);
}


//
//  Reset_Buffer: C
// 
// Setup to reuse a shared buffer. Expand it if needed.
// 
// NOTE: The length will be set to the supplied value, but the series will
// not be terminated.
//
REBYTE *Reset_Buffer(REBSER *buf, REBCNT len)
{
    if (!buf) panic (Error(RE_NO_BUFFER));

    RESET_TAIL(buf);
    Unbias_Series(buf, TRUE);
    Expand_Series(buf, 0, len); // sets new tail

    return SER_DATA_RAW(buf);
}


//
//  Copy_Buffer: C
// 
// Copy a shared buffer, starting at index. Set tail and termination.
//
REBSER *Copy_Buffer(REBSER *buf, REBCNT index, void *end)
{
    REBSER *ser;
    REBCNT len;

    assert(!Is_Array_Series(buf));

    len = BYTE_SIZE(buf)
        ? cast(REBYTE*, end) - BIN_HEAD(buf)
        : cast(REBUNI*, end) - UNI_HEAD(buf);

    if (index) len -= index;

    ser = Make_Series(len + 1, SER_WIDE(buf), MKS_NONE);

    memcpy(
        ser->content.dynamic.data,
        buf->content.dynamic.data + index * SER_WIDE(buf),
        SER_WIDE(buf) * len
    );
    ser->content.dynamic.len = len;
    TERM_SEQUENCE(ser);

    return ser;
}


#if !defined(NDEBUG)

//
//  SER_AT_RAW_Debug: C
//
// This functionality is extremely common, and having too much checking on
// each invocation as part of the macro expansion was creating explosions
// of unreadable macro code in asserts.  Putting it into a function in
// the debug build reigns in the expansions...and since performance is
// not a concern in the debug build, it's ok.
//
REBYTE *SER_AT_RAW_Debug(size_t w, REBSER *s, REBCNT i) {
    //
    // Callsites know the type of pointer they are asking for, so they often
    // know the width without having to look in the series to get it.  Assert
    // the width they think is consistent with what SER_WIDE thinks.
    //
    assert(w == SER_WIDE(s));
    return SER_AT_RAW_MACRO(w, s, i);
}


//
//  Assert_Series_Term_Core: C
//
void Assert_Series_Term_Core(REBSER *series)
{
    if (Is_Array_Series(series)) {
        //
        // END values aren't canonized to zero bytes, check IS_END explicitly
        //
        if (NOT_END(ARR_AT(AS_ARRAY(series), SER_LEN(series)))) {
            Debug_String(
               "Unterminated blocklike series detected",
               38, // ^--- leng
               FALSE, 1
            );
            Panic_Series(series);
        }
    }
    else {
        //
        // If they are terminated, then non-REBVAL-bearing series must have
        // their terminal element as all 0 bytes (to use this check)
        //
        REBCNT n;
        for (n = 0; n < SER_WIDE(series); n++) {
            if (0 != series->content.dynamic.data[
                series->content.dynamic.len * SER_WIDE(series) + n
            ]) {
                Debug_String(
                   "Non-zero byte in terminator of non-block series",
                   47, // ^--- length of this
                   FALSE, 1
                );
                Panic_Series(series);
            }
        }
    }
}


//
//  Assert_Series_Core: C
//
void Assert_Series_Core(REBSER *series)
{
    if (SER_FREED(series))
        Panic_Series(series);

    assert(SER_LEN(series) < SER_REST(series));

    Assert_Series_Term_Core(series);
}


//
//  Panic_Series_Debug: C
// 
// This could be done in the PANIC_SERIES macro, but having it
// as an actual function gives you a place to set breakpoints.
//
<<<<<<< HEAD
void Panic_Series_Debug(const REBSER *series, const char *file, int line)
{
=======
ATTRIBUTE_NO_RETURN void Panic_Series_Debug(
    const REBSER *series,
    const char *file,
    int line
) {
>>>>>>> 3f9978e6
    if (TG_Pushing_Mold) { // cannot call Debug_Fmt !
        Debug_String(
            "Panic_Series() while pushing_mold",
            33, // ^--- length of this!
            FALSE, 1
        );
    }
    else {
        Debug_Fmt("Panic_Series() in %s at line %d", file, line);
    }
    if (*series->guard == 1020) // should make valgrind or asan alert
        panic (Error(RE_MISC));
    panic (Error(RE_MISC)); // just in case it didn't crash
}

#endif<|MERGE_RESOLUTION|>--- conflicted
+++ resolved
@@ -248,11 +248,7 @@
             // Reset bias to zero:
             len = SER_BIAS(series);
             SER_SET_BIAS(series, 0);
-<<<<<<< HEAD
-            SER_REST(series) += len;
-=======
             series->content.dynamic.rest += len;
->>>>>>> 3f9978e6
             series->content.dynamic.data -= SER_WIDE(series) * len;
             TERM_SERIES(series);
         }
@@ -269,11 +265,7 @@
                 series->content.dynamic.data -=
                     SER_WIDE(series) * SER_BIAS(series);
 
-<<<<<<< HEAD
-                SER_REST(series) += SER_BIAS(series);
-=======
                 series->content.dynamic.rest += SER_BIAS(series);
->>>>>>> 3f9978e6
                 SER_SET_BIAS(series, 0);
 
                 memmove(
@@ -284,11 +276,7 @@
             }
             else {
                 SER_SET_BIAS(series, bias);
-<<<<<<< HEAD
-                SER_REST(series) -= len;
-=======
                 series->content.dynamic.rest -= len;
->>>>>>> 3f9978e6
                 series->content.dynamic.data += SER_WIDE(series) * len;
                 if ((start = SER_BIAS(series))) {
                     // If more than half biased:
@@ -360,11 +348,7 @@
     if (len == 0) return;
 
     SER_SET_BIAS(series, 0);
-<<<<<<< HEAD
-    SER_REST(series) += len;
-=======
     series->content.dynamic.rest += len;
->>>>>>> 3f9978e6
     series->content.dynamic.data -= SER_WIDE(series) * len;
 
     if (keep)
@@ -566,16 +550,11 @@
 // This could be done in the PANIC_SERIES macro, but having it
 // as an actual function gives you a place to set breakpoints.
 //
-<<<<<<< HEAD
-void Panic_Series_Debug(const REBSER *series, const char *file, int line)
-{
-=======
 ATTRIBUTE_NO_RETURN void Panic_Series_Debug(
     const REBSER *series,
     const char *file,
     int line
 ) {
->>>>>>> 3f9978e6
     if (TG_Pushing_Mold) { // cannot call Debug_Fmt !
         Debug_String(
             "Panic_Series() while pushing_mold",
