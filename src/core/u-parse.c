--- conflicted
+++ resolved
@@ -406,7 +406,7 @@
     REBCNT flags = P_FIND_FLAGS | AM_FIND_MATCH | AM_FIND_TAIL;
 
     if (Trace_Level) {
-        Trace_Value("match", rule);
+        Trace_Value("input", rule);
 
         // !!! This used STR_AT (obsolete) but it's not clear that this is
         // necessarily a byte sized series.  Switched to BIN_AT, which will
@@ -565,13 +565,13 @@
     RELVAL *item = ARR_AT(array, pos);
 
     if (Trace_Level) {
-        Trace_Value("match", rule);
+        Trace_Value("input", rule);
         if (IS_END(item)) {
             const char *end_str = "** END **";
             Trace_String(cb_cast(end_str), strlen(end_str));
         }
         else
-            Trace_Value("input", item);
+            Trace_Value("match", item);
     }
 
     if (IS_END(item)) {
@@ -1260,11 +1260,7 @@
     }
 
     if (IS_BLANK(rule))
-<<<<<<< HEAD
-        return (VAL_TYPE(&value) != REB_BLANK) ? NOT_FOUND : P_POS;
-=======
-        return (VAL_TYPE(&value) > REB_BLANK) ? END_FLAG : P_POS;
->>>>>>> 390b273e
+        return (VAL_TYPE(&value) != REB_BLANK) ? END_FLAG : P_POS;
 
     // !!! This copies a single value into a block to use as data.  Is there
     // any way this might be avoided?
