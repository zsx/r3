--- conflicted
+++ resolved
@@ -151,11 +151,7 @@
 //
 //  Signal_Actor: C
 //
-<<<<<<< HEAD
-static REB_R Signal_Actor(struct Reb_Call *call_, REBCTX *port, REBCNT action)
-=======
 static REB_R Signal_Actor(struct Reb_Frame *frame_, REBCTX *port, REBCNT action)
->>>>>>> 3f9978e6
 {
     REBREQ *req;
     REBINT result;
