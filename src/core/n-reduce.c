--- conflicted
+++ resolved
@@ -108,14 +108,7 @@
 //
 REBNATIVE(reduce)
 {
-<<<<<<< HEAD
-    PARAM(1, value);
-    REFINE(2, no_set);
-    REFINE(3, into);
-    PARAM(4, target);
-=======
     INCLUDE_PARAMS_OF_REDUCE;
->>>>>>> 390b273e
 
     REBVAL *value = ARG(value);
 
