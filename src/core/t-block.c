--- conflicted
+++ resolved
@@ -269,17 +269,11 @@
     if (IS_VARARGS(arg)) {
         //
         // Converting a VARARGS! to an ANY-ARRAY! involves spooling those
-<<<<<<< HEAD
-        // varargs to the end and making an array out of the unevaluated
-        // values.  It's not known how many elements that will be, so they're
-        // gathered to the data stack to find the size, then an array made.
-=======
         // varargs to the end and making an array out of that.  It's not known
         // how many elements that will be, so they're gathered to the data
         // stack to find the size, then an array made.  Note that | will stop
         // a normal or soft-quoted varargs, but a hard-quoted varargs will
         // grab all the values to the end of the source.
->>>>>>> 3f9978e6
 
         REBDSP dsp_orig = DSP;
 
@@ -305,22 +299,11 @@
             // and takes any type (it will be type checked if in a chain).
             //
             Val_Init_Typeset(&fake_param, ALL_64, SYM_ELLIPSIS);
-<<<<<<< HEAD
-            SET_VAL_FLAGS(
-                &fake_param,
-                TYPESET_FLAG_VARARGS | TYPESET_FLAG_QUOTE
-            );
-            param = &fake_param;
-        }
-        else {
-            feed = CTX_VARLIST(VAL_VARARGS_FRAME(arg));
-=======
             INIT_VAL_PARAM_CLASS(&fake_param, PARAM_CLASS_HARD_QUOTE);
             param = &fake_param;
         }
         else {
             feed = CTX_VARLIST(VAL_VARARGS_FRAME_CTX(arg));
->>>>>>> 3f9978e6
             param = VAL_VARARGS_PARAM(arg);
         }
 
@@ -329,15 +312,10 @@
                 out, feed, param, SYM_0, VARARG_OP_TAKE
             );
 
-<<<<<<< HEAD
-            if (indexor == THROWN_FLAG)
-                return TRUE;
-=======
             if (indexor == THROWN_FLAG) {
                 DS_DROP_TO(dsp_orig);
                 return TRUE;
             }
->>>>>>> 3f9978e6
             if (indexor == END_FLAG)
                 break;
             assert(indexor == VALIST_FLAG);
@@ -345,11 +323,7 @@
             DS_PUSH(out);
         } while (TRUE);
 
-<<<<<<< HEAD
-        Pop_Stack_Values(out, dsp_orig, type);
-=======
         Val_Init_Array(out, type, Pop_Stack_Values(dsp_orig));
->>>>>>> 3f9978e6
 
         if (FALSE) {
             //
@@ -618,21 +592,12 @@
 // 
 // Path dispatch for the following types:
 // 
-<<<<<<< HEAD
-//     PD_Block(REBPVS *pvs)
-//     PD_Group(REBPVS *pvs)
-//     PD_Path(REBPVS *pvs)
-//     PD_Get_Path(REBPVS *pvs)
-//     PD_Set_Path(REBPVS *pvs)
-//     PD_Lit_Path(REBPVS *pvs)
-=======
 //     PD_Block
 //     PD_Group
 //     PD_Path
 //     PD_Get_Path
 //     PD_Set_Path
 //     PD_Lit_Path
->>>>>>> 3f9978e6
 //
 REBINT PD_Array(REBPVS *pvs)
 {
@@ -744,10 +709,7 @@
                 arg // size, block to copy, or value to convert
             )
         ) {
-<<<<<<< HEAD
-=======
             *D_OUT = *value;
->>>>>>> 3f9978e6
             return R_OUT_IS_THROWN;
         }
 
@@ -1033,11 +995,7 @@
 
     // Basic integrity checks (series is not marked free, etc.)  Note that
     // we don't use ASSERT_SERIES the macro here, because that checks to
-<<<<<<< HEAD
-    // see if the series is an array...and if so, would call this routine!
-=======
     // see if the series is an array...and if so, would call this routine
->>>>>>> 3f9978e6
     //
     Assert_Series_Core(ARR_SERIES(array));
 
