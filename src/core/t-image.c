--- conflicted
+++ resolved
@@ -332,17 +332,10 @@
 
     Emit(mold, "IxI #{", VAL_IMAGE_WIDE(value), VAL_IMAGE_HIGH(value));
 
-<<<<<<< HEAD
-	// Output RGB image:
-	size = VAL_IMAGE_LEN(value); // # pixels (from index to tail)
-	data = (REBCNT *)VAL_IMAGE_DATA(value);
-	up = Prep_Uni_Series(mold, (size * 6) + ((size - 1) / 10) + 1);
-=======
     // Output RGB image:
     size = VAL_IMAGE_LEN(value); // # pixels (from index to tail)
     data = (REBCNT *)VAL_IMAGE_DATA(value);
-    up = Prep_Uni_Series(mold, (size * 6) + (size / 10) + 1);
->>>>>>> 37380df5
+    up = Prep_Uni_Series(mold, (size * 6) + ((size - 1) / 10) + 1);
 
     for (len = 0; len < size; len++) {
         pixel = (REBYTE*)data++;
