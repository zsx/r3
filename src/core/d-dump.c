--- conflicted
+++ resolved
@@ -174,48 +174,18 @@
     Debug_Fmt("    Sigmask: %x", Eval_Sigmask);
     Debug_Fmt("    DSP:     %d", DSP);
 
-<<<<<<< HEAD
-    // Must be compile-time const for '= {...}' style init (-Wc99-extensions)
-    REBINT nums[14];
-
-    nums[0] = 0;
-    nums[1] = 0,
-    nums[2] = cast(REBINT, Eval_Cycles);
-    nums[3] = Eval_Count;
-    nums[4] = Eval_Dose;
-    nums[5] = Eval_Signals;
-    nums[6] = Eval_Sigmask;
-    nums[7] = DSP;
-    nums[8] = Stack_Depth(); // DSF
-    nums[9] = 0;
-    nums[10] = GC_Ballast;
-    nums[11] = GC_Disabled;
-    nums[12] = SER_LEN(GC_Series_Guard);
-    nums[13] = SER_LEN(GC_Value_Guard);
-
-    for (n = 0; n < 14; n++) Debug_Fmt(cs_cast(BOOT_STR(RS_DUMP, n)), nums[n]);
-=======
     Debug_Fmt("Memory/GC:");
 
     Debug_Fmt("    Ballast: %d", GC_Ballast);
     Debug_Fmt("    Disable: %d", GC_Disabled);
     Debug_Fmt("    Guarded Series: %d", SER_LEN(GC_Series_Guard));
     Debug_Fmt("    Guarded Values: %d", SER_LEN(GC_Value_Guard));
->>>>>>> 3f9978e6
 }
 
 
 //
 //  Dump_Stack: C
 //
-<<<<<<< HEAD
-void Dump_Stack(struct Reb_Call *call, REBDSP dsp)
-{
-    REBINT n;
-    REBINT m;
-    REBINT i;
-    REBVAL *args;
-=======
 // Prints stack counting levels from the passed in number.  Pass 0 to start.
 //
 void Dump_Stack(struct Reb_Frame *f, REBCNT level)
@@ -232,7 +202,6 @@
         "CALL_MODE_THROW_PENDING",
         NULL
     };
->>>>>>> 3f9978e6
 
     assert(mode_strings[CALL_MODE_MAX] == NULL);
 
@@ -244,30 +213,6 @@
         return;
     }
 
-<<<<<<< HEAD
-    for (i = 0; call != NULL; call = PRIOR_DSF(call)) {
-
-        if (call->mode != CALL_MODE_FUNCTION) continue;
-
-        Debug_Fmt(
-            cs_cast(BOOT_STR(RS_STACK, 1)),
-            dsp,
-            Get_Sym_Name(DSF_LABEL_SYM(call)),
-            i,
-            Get_Type_Name(FUNC_VALUE(DSF_FUNC(call)))
-            );
-
-        args = FUNC_PARAMS_HEAD(DSF_FUNC(call));
-        m = FUNC_NUM_PARAMS((DSF_FUNC(call)));
-        for (n = 1; n < m; n++)
-            Debug_Fmt("\t%s: %72r", Get_Sym_Name(VAL_TYPESET_SYM(args + n)), DSF_ARG(call, n));
-
-        i++;
-    }
-    //for (n = 1; n <= 2; n++) {
-    //  Debug_Fmt("  ARG%d: %s %r", n, Get_Type_Name(DSF_ARG(dsf, n)), DSF_ARG(dsf, n));
-    //}
-=======
     Debug_Fmt(
         "STACK[%d](%s) - %s",
         level,
@@ -294,7 +239,6 @@
 
     if (f->prior)
         Dump_Stack(f->prior, level + 1);
->>>>>>> 3f9978e6
 }
 
 #ifdef TEST_PRINT
