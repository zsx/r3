--- conflicted
+++ resolved
@@ -188,8 +188,6 @@
     // blocks.  We want the C++ class to be the same size as the C build.
     //
     assert(sizeof(REBIXO) == sizeof(REBUPT));
-<<<<<<< HEAD
-=======
 
     // Types that are used for memory pooled allocations are required to be
     // multiples of 8 bytes in size.  This way it's possible to reliably align
@@ -205,7 +203,6 @@
     assert(sizeof(REBGOB) % 8 == 0);
     assert(sizeof(REBLHL) % 8 == 0);
     assert(sizeof(REBRIN) % 8 == 0);
->>>>>>> 3f9978e6
 }
 
 
@@ -233,12 +230,6 @@
 // 
 // Expects result to be UNSET!
 //
-<<<<<<< HEAD
-static void Do_Global_Block(REBARR *block, REBCNT index, REBINT rebind)
-{
-    REBVAL *item = ARR_AT(block, index);
-
-=======
 static void Do_Global_Block(
     REBARR *block,
     REBCNT index,
@@ -246,7 +237,6 @@
     REBVAL *opt_toplevel_word // ACTION or NATIVE, bound words
 ) {
     REBVAL *item = ARR_AT(block, index);
->>>>>>> 3f9978e6
     struct Reb_State state;
 
     REBVAL result;
@@ -264,30 +254,6 @@
     // So you could do `native [spec]` but not `native/varless [spec]`
     // because in the later case, it wouldn't have descended into the path
     // to bind `native`.  This is apparently intentional to avoid binding
-<<<<<<< HEAD
-    // deeply in the system context.  This hacky workaround serves to get
-    // the boot binding working well enough to use refinements, but should
-    // be given a review.
-    {
-        REBVAL *word = NULL;
-        for (; NOT_END(item); item++) {
-            if (
-                IS_WORD(item) && (
-                    VAL_WORD_SYM(item) == SYM_NATIVE
-                    || VAL_WORD_SYM(item) == SYM_ACTION
-                )
-            ) {
-                // Get the bound value from the first `native` or `action`
-                // toplevel word that we find
-                //
-                word = item;
-            }
-        }
-
-        // Now restart the search so we are sure to pick up any paths that
-        // might come *before* the first bound word.
-        //
-=======
     // deeply in the system context.
     //
     // Here we hackily walk over all the paths and look for any that start
@@ -295,7 +261,6 @@
     // just overwrite the word with the bound vesion.  :-/  Review.
     //
     if (opt_toplevel_word) {
->>>>>>> 3f9978e6
         item = ARR_AT(block, index);
         for (; NOT_END(item); item++) {
             if (IS_PATH(item)) {
@@ -455,11 +420,7 @@
 //      /body
 //          {Equivalent body of Rebol code matching native's implementation}
 //      code [block!]
-<<<<<<< HEAD
-//      /frameless
-=======
 //      /varless
->>>>>>> 3f9978e6
 //          {Native wants delegation to eval its own args and extend DO state}
 //  ]
 //
@@ -477,11 +438,7 @@
     PARAM(1, spec);
     REFINE(2, body);
     PARAM(3, code);
-<<<<<<< HEAD
-    REFINE(4, frameless);
-=======
     REFINE(4, varless);
->>>>>>> 3f9978e6
 
     if (
         (Native_Limit != 0 || !*Native_Functions)
@@ -554,13 +511,8 @@
         D_OUT,
         VAL_ARRAY(ARG(spec)),
         cast(REBNAT, cast(REBUPT, Action_Count)),
-<<<<<<< HEAD
-        REB_ACTION,
-        REF(typecheck) // frameless? (all typechecks run framelessly)
-=======
         FUNC_CLASS_ACTION,
         REF(typecheck) // varless? (all typechecks run "varlessly")
->>>>>>> 3f9978e6
     );
 
     Action_Count++;
@@ -608,11 +560,7 @@
     // The evaluative result of running the spec is ignored and done into a
     // scratch cell, but needs to be returned if a throw happens.
     //
-<<<<<<< HEAD
-    if (DO_ARRAY_THROWS(&dummy, ARG(spec))) {
-=======
     if (DO_VAL_ARRAY_AT_THROWS(&dummy, ARG(spec))) {
->>>>>>> 3f9978e6
         *D_OUT = dummy;
         return R_OUT_IS_THROWN;
     }
@@ -701,11 +649,7 @@
     // exposed to the user.
     //
     Action_Marker = CTX_LEN(Lib_Context);
-<<<<<<< HEAD
-    Do_Global_Block(VAL_ARRAY(&Boot_Block->actions), 0, -1);
-=======
     Do_Global_Block(VAL_ARRAY(&Boot_Block->actions), 0, -1, action_word);
->>>>>>> 3f9978e6
 
     // Sanity check the symbol transformation
     //
@@ -773,12 +717,8 @@
     // is done for convenience.
     //
     /*Free_Array(CTX_KEYLIST(root));*/
-<<<<<<< HEAD
-    INIT_CONTEXT_KEYLIST(root, NULL);
-=======
     /*INIT_CTX_KEYLIST_UNIQUE(root, NULL);*/ // can't use with NULL
     ARR_SERIES(CTX_VARLIST(root))->misc.keylist = NULL;
->>>>>>> 3f9978e6
     MANAGE_ARRAY(CTX_VARLIST(root));
 
     // !!! Also no `stackvars` (or `spec`, not yet implemented); revisit
@@ -858,7 +798,6 @@
     Append_Value(VAL_ARRAY(ROOT_RETURN_BLOCK), ROOT_RETURN_SET_WORD);
     SET_ARR_FLAG(VAL_ARRAY(ROOT_RETURN_BLOCK), SERIES_FLAG_LOCKED);
     SET_ARR_FLAG(VAL_ARRAY(ROOT_RETURN_BLOCK), SERIES_FLAG_FIXED_SIZE);
-<<<<<<< HEAD
 
     Val_Init_Block(ROOT_LEAVE_BLOCK, Make_Array(1));
     Append_Value(VAL_ARRAY(ROOT_LEAVE_BLOCK), ROOT_LEAVE_SET_WORD);
@@ -876,31 +815,6 @@
     SET_ARR_FLAG(
         VAL_ARRAY(ROOT_DEFAULT_PRINT_DELIMITER), SERIES_FLAG_FIXED_SIZE
     );
-=======
->>>>>>> 3f9978e6
-
-    Val_Init_Block(ROOT_LEAVE_BLOCK, Make_Array(1));
-    Append_Value(VAL_ARRAY(ROOT_LEAVE_BLOCK), ROOT_LEAVE_SET_WORD);
-    SET_ARR_FLAG(VAL_ARRAY(ROOT_LEAVE_BLOCK), SERIES_FLAG_LOCKED);
-    SET_ARR_FLAG(VAL_ARRAY(ROOT_LEAVE_BLOCK), SERIES_FLAG_FIXED_SIZE);
-
-    // Used by REBNATIVE(print)
-    //
-<<<<<<< HEAD
-    PG_End_Val = cast(REBVAL*, malloc(sizeof(REBVAL)));
-    PG_End_Val->header.bits = 0; // read-only end
-    assert(IS_END(END_VALUE));
-=======
-    Val_Init_Block(ROOT_DEFAULT_PRINT_DELIMITER, Make_Array(2));
-    SET_CHAR(VAL_ARRAY_HEAD(ROOT_DEFAULT_PRINT_DELIMITER), ' ');
-    SET_BAR(VAL_ARRAY_AT_HEAD(ROOT_DEFAULT_PRINT_DELIMITER, 1));
-    SET_END(VAL_ARRAY_AT_HEAD(ROOT_DEFAULT_PRINT_DELIMITER, 2));
-    SET_ARRAY_LEN(VAL_ARRAY(ROOT_DEFAULT_PRINT_DELIMITER), 2);
-    SET_ARR_FLAG(VAL_ARRAY(ROOT_DEFAULT_PRINT_DELIMITER), SERIES_FLAG_LOCKED);
-    SET_ARR_FLAG(
-        VAL_ARRAY(ROOT_DEFAULT_PRINT_DELIMITER), SERIES_FLAG_FIXED_SIZE
-    );
->>>>>>> 3f9978e6
 
     // Can't ASSERT_CONTEXT here; no keylist yet...
 }
@@ -948,13 +862,9 @@
     // is done for convenience.
     //
     /*Free_Array(CTX_KEYLIST(task));*/
-<<<<<<< HEAD
-    INIT_CONTEXT_KEYLIST(task, NULL);
-=======
     /*INIT_CTX_KEYLIST_UNIQUE(task, NULL);*/ // can't use with NULL
     ARR_SERIES(CTX_VARLIST(task))->misc.keylist = NULL;
 
->>>>>>> 3f9978e6
     MANAGE_ARRAY(CTX_VARLIST(task));
 
     // !!! Also no `body` (or `spec`, not yet implemented); revisit
@@ -1719,11 +1629,7 @@
     Boot_Block = NULL;
     PG_Boot_Phase = BOOT_MEZZ;
 
-<<<<<<< HEAD
-    assert(DSP == 0 && !DSF);
-=======
     assert(DSP == 0 && FS_TOP == NULL);
->>>>>>> 3f9978e6
 
     if (Apply_Only_Throws(
         &result, Sys_Func(SYS_CTX_FINISH_INIT_CORE), END_VALUE
@@ -1742,11 +1648,7 @@
         panic (Error(RE_MISC));
     }
 
-<<<<<<< HEAD
-    assert(DSP == 0 && !DSF);
-=======
     assert(DSP == 0 && FS_TOP == NULL);
->>>>>>> 3f9978e6
 
     DROP_TRAP_SAME_STACKLEVEL_AS_PUSH(&state);
 
