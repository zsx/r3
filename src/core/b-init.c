--- conflicted
+++ resolved
@@ -1534,12 +1534,9 @@
     Init_Datatypes();       // Create REBOL datatypes
     Init_Typesets();        // Create standard typesets
     Init_Constants();       // Constant values
-<<<<<<< HEAD
-    Init_Func_Profiler(rargs->profile);
-=======
     Init_Function_Tags();
     Add_Lib_Keys_R3Alpha_Cant_Make();
->>>>>>> 17c30f27
+    Init_Func_Profiler(rargs->profile);
 
     // Run actual code:
     DOUT("Level 4");
@@ -1668,7 +1665,7 @@
     // Run Recycle, but the TRUE flag indicates we want every series
     // that is managed to be freed.  (Only unmanaged should be left.)
     //
-    Recycle_Core(TRUE, NULL);
+    Recycle_Core(TRUE);
 
     FREE_N(REBYTE*, RS_MAX, PG_Boot_Strs);
 
