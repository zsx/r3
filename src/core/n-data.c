--- conflicted
+++ resolved
@@ -265,12 +265,9 @@
     REFINE(5, new);
     REFINE(6, set);
 
-<<<<<<< HEAD
-=======
     REBVAL *value = ARG(value);
     REBVAL *target = ARG(target);
 
->>>>>>> 3f9978e6
     REBCTX *context = NULL;
     REBFUN *func = NULL;
 
@@ -293,13 +290,8 @@
         //
         // Get target from an OBJECT!, ERROR!, PORT!, MODULE!
         //
-<<<<<<< HEAD
-        assert(!IS_FRAME(ARG(target))); // !!! not implemented yet
-        context = VAL_CONTEXT(ARG(target));
-=======
         assert(!IS_FRAME(target)); // !!! not implemented yet
         context = VAL_CONTEXT(target);
->>>>>>> 3f9978e6
     }
     else {
         //
@@ -314,15 +306,6 @@
             fail (Error(RE_NOT_BOUND, target));
 
         // The word in hand may be a relatively bound one.  To return a
-<<<<<<< HEAD
-        // specific frame, this needs to ensure that the Reb_Call's frame
-        // is a real context, not just a chunk of data.
-        //
-        context = VAL_WORD_CONTEXT_MAY_REIFY(ARG(target));
-    }
-
-    if (ANY_WORD(ARG(value))) {
-=======
         // specific frame, this needs to ensure that the Reb_Frame's data
         // is a real context, not just a chunk of data.
         //
@@ -330,7 +313,6 @@
     }
 
     if (ANY_WORD(value)) {
->>>>>>> 3f9978e6
         //
         // Bind a single word
 
@@ -338,33 +320,13 @@
             //
             // Note: BIND_ALL has no effect on "frames".
             //
-<<<<<<< HEAD
-            Bind_Stack_Word(func, ARG(value)); // may fail()
-            *D_OUT = *ARG(value);
-=======
             Bind_Stack_Word(func, value); // may fail()
             *D_OUT = *value;
->>>>>>> 3f9978e6
             return R_OUT;
         }
 
         assert(context);
 
-<<<<<<< HEAD
-        if (Try_Bind_Word(context, ARG(value))) {
-            *D_OUT = *ARG(value);
-            return R_OUT;
-        }
-
-        // not in context, BIND_ALL means add it if it's not.
-        //
-        if (flags & BIND_ALL) {
-            Append_Context(context, ARG(value), 0);
-            *D_OUT = *ARG(value);
-            return R_OUT;
-        }
-
-=======
         if (Try_Bind_Word(context, value)) {
             *D_OUT = *value;
             return R_OUT;
@@ -378,7 +340,6 @@
             return R_OUT;
         }
 
->>>>>>> 3f9978e6
         fail (Error(RE_NOT_IN_CONTEXT, ARG(value)));
     }
 
@@ -398,12 +359,6 @@
         INIT_VAL_ARRAY(D_OUT, array);
     }
     else
-<<<<<<< HEAD
-        array = VAL_ARRAY(ARG(value));
-
-    if (context)
-        Bind_Values_Core(ARR_HEAD(array), context, flags);
-=======
         array = VAL_ARRAY(value);
 
     if (context) {
@@ -415,19 +370,13 @@
             flags
         );
     }
->>>>>>> 3f9978e6
     else {
         // This code is temporary, but it doesn't have any non-deep option
         // at this time...
         //
         assert(flags & BIND_DEEP);
-<<<<<<< HEAD
-        assert(NOT(flags & BIND_SET));
-        Bind_Relative_Deep(func, array);
-=======
         assert(NOT(REF(set)));
         Bind_Relative_Deep(func, ARR_HEAD(array), TS_ANY_WORD);
->>>>>>> 3f9978e6
     }
 
     return R_OUT;
@@ -729,14 +678,9 @@
                         context, VAL_WORD_SYM(word), FALSE
                     );
                     if (index != 0) {
-<<<<<<< HEAD
-                        SET_VAL_FLAG(word, WORD_FLAG_BOUND_SPECIFIC);
-                        INIT_WORD_SPECIFIC(word, context);
-=======
                         CLEAR_VAL_FLAG(word, VALUE_FLAG_RELATIVE);
                         SET_VAL_FLAG(word, WORD_FLAG_BOUND);
                         INIT_WORD_CONTEXT(word, context);
->>>>>>> 3f9978e6
                         INIT_WORD_INDEX(word, index);
                         *D_OUT = *word;
                         return R_OUT;
@@ -764,13 +708,8 @@
 
     VAL_RESET_HEADER(D_OUT, VAL_TYPE(word));
     INIT_WORD_SYM(D_OUT, VAL_WORD_SYM(word));
-<<<<<<< HEAD
-    SET_VAL_FLAG(D_OUT, WORD_FLAG_BOUND_SPECIFIC);
-    INIT_WORD_SPECIFIC(D_OUT, context);
-=======
     SET_VAL_FLAG(D_OUT, WORD_FLAG_BOUND); // header reset, so not relative
     INIT_WORD_CONTEXT(D_OUT, context);
->>>>>>> 3f9978e6
     INIT_WORD_INDEX(D_OUT, index);
     return R_OUT;
 }
@@ -1203,11 +1142,7 @@
 {
     REBVAL *func = D_ARG(1);
 
-<<<<<<< HEAD
-    assert(ANY_FUNC(func));
-=======
     assert(IS_FUNCTION(func));
->>>>>>> 3f9978e6
     if (GET_VAL_FLAG(func, FUNC_FLAG_INFIX))
         return R_TRUE;
 
@@ -1271,11 +1206,7 @@
 //
 REBNATIVE(false_q)
 //
-<<<<<<< HEAD
-// TBD: Make frameless
-=======
 // TBD: Make varless
->>>>>>> 3f9978e6
 {
     PARAM(1, value);
 
@@ -1295,11 +1226,7 @@
 //
 REBNATIVE(quote)
 //
-<<<<<<< HEAD
-// TBD: Make frameless
-=======
 // TBD: Make varless
->>>>>>> 3f9978e6
 {
     PARAM(1, value);
 
@@ -1323,11 +1250,7 @@
 //
 REBNATIVE(nothing_q)
 //
-<<<<<<< HEAD
-// TBD: Make frameless
-=======
 // TBD: Make varless
->>>>>>> 3f9978e6
 {
     PARAM(1, value);
 
@@ -1350,11 +1273,7 @@
 //
 REBNATIVE(something_q)
 //
-<<<<<<< HEAD
-// TBD: Make frameless
-=======
 // TBD: Make varless
->>>>>>> 3f9978e6
 {
     PARAM(1, value);
 
@@ -1382,11 +1301,8 @@
 
     REBVAL *value = ARG(value);
 
-<<<<<<< HEAD
-=======
     Dump_Stack(frame_, 0);
 
->>>>>>> 3f9978e6
     if (ANY_SERIES(value))
         Dump_Series(VAL_SERIES(value), "=>");
     else
@@ -1530,96 +1446,9 @@
 
 #if !defined(NDEBUG)
 
-<<<<<<< HEAD
-//
-//  Assert_REBVAL_Writable: C
-//
-// If this check fails, then you've done something along the lines of:
-//
-//     REBVAL value;
-//     SET_INTEGER(&value, 10);
-//
-// It needs to be "formatted" so it can be written to:
-//
-//     REBVAL value;
-//     VAL_INIT_WRITABLE_DEBUG(&value);
-//     SET_INTEGER(&value, 10);
-//
-// This is only needed for REBVALs that are not resident in series, e.g.
-// stack variables.
-//
-// The check helps avoid various catastrophies that might ensue if "implicit
-// end markers" could be overwritten.  These are the ENDs that are actually
-// pointers doing double duty inside a data structure, and there is no REBVAL
-// storage backing the position.
-//
-// There's also benefit in catching writes to other unanticipated locations.
-//
-void Assert_REBVAL_Writable(REBVAL *v, const char *file, int line)
-{
-    if (NOT((v)->header.bits & WRITABLE_MASK_DEBUG)) {
-        Debug_Fmt("Non-writable value found at %s:%d", file, line);
-        assert((v)->header.bits & WRITABLE_MASK_DEBUG); // for message
-    }
-}
-
-
-//
-//  VAL_TYPE_Debug: C
-//
-// Variant of VAL_TYPE() macro for the debug build which checks to ensure that
-// you never call it on an END marker or on REB_TRASH.
-//
-enum Reb_Kind VAL_TYPE_Debug(const REBVAL *v, const char *file, int line)
-{
-    if (IS_END(v)) {
-        //
-        // Seeing a bit pattern that has the low bit to 0 may be a purposeful
-        // end signal, or it could be something that's garbage data and just
-        // happens to have its zero bit set.  Since half of all possible
-        // bit patterns are even, it's more worth it than usual to point out.
-        //
-        Debug_Fmt("END marker (or garbage) in VAL_TYPE(), %s:%d", file, line);
-        assert(NOT_END(v)); // for message
-    }
-    if (IS_TRASH_DEBUG(v)) {
-        Debug_Fmt("Unexpected TRASH in VAL_TYPE(), %s:%d", file, line);
-        assert(!IS_TRASH_DEBUG(v)); // for message
-    }
-    return cast(enum Reb_Kind, (v)->header.bits & HEADER_TYPE_MASK);
-}
-
-
-//
-//  Assert_Flags_Are_For_Value: C
-//
-// This check is used by GET_VAL_FLAG, SET_VAL_FLAG, CLEAR_VAL_FLAG to avoid
-// accidentally checking or setting a type-specific flag on the wrong type
-// of value in the debug build.
-//
-void Assert_Flags_Are_For_Value(const REBVAL *v, REBUPT f) {
-    if ((f & HEADER_TYPE_MASK) == 0)
-        return; // flag applies to any value (or trash)
-
-    if ((f & HEADER_TYPE_MASK) == REB_FUNCTION) {
-        assert(ANY_FUNC(v));
-    }
-    else if ((f & HEADER_TYPE_MASK) == REB_OBJECT) {
-        assert(ANY_CONTEXT(v));
-    }
-    else if ((f & HEADER_TYPE_MASK) == REB_WORD) {
-        assert(ANY_WORD(v));
-    }
-}
-
-
-//
-//  VAL_SERIES_Ptr_Debug: C
-=======
 
 //
 //  VAL_SERIES_Debug: C
->>>>>>> 3f9978e6
 //
 // Variant of VAL_SERIES() macro for the debug build which checks to ensure
 // that you have an ANY-SERIES! value you're calling it on (or one of the
@@ -1628,29 +1457,7 @@
 REBSER *VAL_SERIES_Debug(const REBVAL *v)
 {
     assert(ANY_SERIES(v) || IS_MAP(v) || IS_VECTOR(v) || IS_IMAGE(v));
-<<<<<<< HEAD
-    return &(m_cast(REBVAL*, v))->payload.any_series.series;
-}
-
-
-//
-//  IS_CONDITIONAL_FALSE_Debug: C
-//
-// Variant of IS_CONDITIONAL_FALSE() macro for the debug build which checks to
-// ensure you never call it on an UNSET!
-//
-REBOOL IS_CONDITIONAL_FALSE_Debug(const REBVAL *v)
-{
-    assert(!IS_END(v) && !IS_UNSET(v) && !IS_TRASH_DEBUG(v));
-    if (GET_VAL_FLAG(v, VALUE_FLAG_FALSE)) {
-        assert(IS_NONE(v) || (IS_LOGIC(v) && !VAL_LOGIC(v)));
-        return TRUE;
-    }
-    assert(!IS_NONE(v) && !(IS_LOGIC(v) && !VAL_LOGIC(v)));
-    return FALSE;
-=======
     return (v)->payload.any_series.series;
->>>>>>> 3f9978e6
 }
 
 #endif