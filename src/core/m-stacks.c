--- conflicted
+++ resolved
@@ -76,24 +76,8 @@
 
         SET_TRASH_SAFE(ARR_HEAD(DS_Array));
 
-<<<<<<< HEAD
-    // Start the data stack out with just one element in it, and make it an
-    // unwritable trash for the debug build.  This helps avoid both accidental
-    // reads and writes of an empty stack, as well as meaning that indices
-    // into the data stack can be unsigned (no need for -1 to mean empty,
-    // because 0 can)
-    {
-        DS_Array = Make_Array(1);
-        DS_Movable_Base = ARR_HEAD(DS_Array);
-
-        SET_TRASH_SAFE(ARR_HEAD(DS_Array));
-
-    #if !defined(NDEBUG)
-        MARK_VAL_READ_ONLY_DEBUG(ARR_HEAD(DS_Array));
-=======
     #if !defined(NDEBUG)
         MARK_VAL_UNWRITABLE_DEBUG(ARR_HEAD(DS_Array));
->>>>>>> 3f9978e6
     #endif
 
         // The END marker will signal DS_PUSH that it has run out of space,
@@ -123,15 +107,9 @@
     Set_Root_Series(TASK_STACK, ARR_SERIES(DS_Array));
 
     // Call stack (includes pending functions, parens...anything that sets
-<<<<<<< HEAD
-    // up a `struct Reb_Call` and calls Do_Core())  Singly linked.
-    //
-    TG_Do_Stack = NULL;
-=======
     // up a `struct Reb_Frame` and calls Do_Core())  Singly linked.
     //
     TG_Frame_Stack = NULL;
->>>>>>> 3f9978e6
 }
 
 
@@ -140,12 +118,8 @@
 //
 void Shutdown_Stacks(void)
 {
-<<<<<<< HEAD
-    assert(TG_Do_Stack == NULL);
-=======
     assert(FS_TOP == NULL);
     assert(DSP == 0); // !!! Why not free data stack here?
->>>>>>> 3f9978e6
 
     assert(TG_Top_Chunk == cast(struct Reb_Chunk*, &TG_Root_Chunker->payload));
 
@@ -162,15 +136,6 @@
 }
 
 
-<<<<<<< HEAD
-    // !!! Why not free data stack here?
-    //
-    assert(DSP == 0);
-}
-
-
-=======
->>>>>>> 3f9978e6
 //
 //  Expand_Data_Stack_May_Fail: C
 //
@@ -205,11 +170,6 @@
         Trap_Stack_Overflow();
 
     Extend_Series(ARR_SERIES(DS_Array), amount);
-<<<<<<< HEAD
-    // DS_Base = BLK_HEAD(DS_Array);
-    // Debug_Fmt(BOOT_STR(RS_STACK, 0), DSP, SER_REST(DS_Array));
-=======
->>>>>>> 3f9978e6
 
     // Update the global pointer representing the base of the stack that
     // likely was moved by the above allocation.  (It's not necessarily a
@@ -242,41 +202,6 @@
 
 //
 //  Pop_Stack_Values: C
-<<<<<<< HEAD
-// 
-// Pops computed values from the stack to make a new ANY-ARRAY! value of a
-// certain kind in `out`, or if the kind is REB_MAX then `out` is assumed to
-// be an ANY-ARRAY! value into which the values should be put.
-//
-void Pop_Stack_Values(
-    REBVAL *out,
-    REBDSP dsp_start,
-    enum Reb_Kind kind_or_max_if_into
-) {
-    REBARR *array;
-    REBCNT len = DSP - dsp_start;
-    REBVAL *values = ARR_AT(DS_Array, dsp_start + 1);
-
-    if (kind_or_max_if_into == REB_MAX) {
-        assert(ANY_ARRAY(out));
-        array = VAL_ARRAY(out);
-
-        FAIL_IF_LOCKED_ARRAY(array);
-
-        // The protocol for /INTO is to set the position to the insertion tail
-        //
-        VAL_INDEX(out) = Insert_Series(
-            ARR_SERIES(array),
-            VAL_INDEX(out),
-            cast(REBYTE*, values),
-            len // multiplied by width (sizeof(REBVAL)) in Insert_Series
-        );
-    }
-    else {
-        array = Copy_Values_Len_Shallow(values, len);
-        Val_Init_Array(out, kind_or_max_if_into, array);
-    }
-=======
 //
 // Pops computed values from the stack to make a new ARRAY.
 //
@@ -286,7 +211,6 @@
     REBVAL *values = ARR_AT(DS_Array, dsp_start + 1);
 
     REBARR *array = Copy_Values_Len_Shallow(values, len);
->>>>>>> 3f9978e6
 
     DS_DROP_TO(dsp_start);
     return array;
@@ -296,17 +220,6 @@
 //
 //  Pop_Stack_Values_Into: C
 //
-<<<<<<< HEAD
-void Expand_Stack(REBCNT amount)
-{
-    if (SER_REST(ARR_SERIES(DS_Array)) >= STACK_LIMIT)
-        Trap_Stack_Overflow();
-    Extend_Series(ARR_SERIES(DS_Array), amount);
-    Debug_Fmt(
-        cs_cast(BOOT_STR(RS_STACK, 0)),
-        DSP,
-        SER_REST(ARR_SERIES(DS_Array))
-=======
 // Pops computed values from the stack into an existing ANY-ARRAY.  The
 // index of that array will be updated to the insertion tail (/INTO protocol)
 //
@@ -322,7 +235,6 @@
         VAL_INDEX(into),
         cast(REBYTE*, values),
         len // multiplied by width (sizeof(REBVAL)) in Insert_Series
->>>>>>> 3f9978e6
     );
 
     DS_DROP_TO(dsp_start);
@@ -519,36 +431,6 @@
     #endif
     }
 
-    if (chunk->opt_context) {
-        REBARR *varlist = CTX_VARLIST(chunk->opt_context);
-        assert(
-            GET_ARR_FLAG(varlist, SERIES_FLAG_EXTERNAL)
-            && GET_ARR_FLAG(varlist, CONTEXT_FLAG_STACK)
-            && GET_ARR_FLAG(varlist, SERIES_FLAG_ARRAY)
-        );
-        assert(GET_ARR_FLAG(varlist, SERIES_FLAG_ACCESSIBLE));
-        assert(
-            CTX_STACKVARS(chunk->opt_context) == &TG_Top_Chunk->values[0]
-        );
-        CLEAR_ARR_FLAG(varlist, SERIES_FLAG_ACCESSIBLE);
-
-    #if !defined(NDEBUG)
-        //
-        // The general idea of the "canon" values inside of ANY-CONTEXT!
-        // and ANY-FUNCTION! at their slot [0] positions of varlist and
-        // paramlist respectively was that all REBVAL instances of that
-        // context or object would mirror those bits.  Because we have
-        // SERIES_FLAG_ACCESSIBLE then it's possible to keep this invariant
-        // and let a stale stackvars pointer be bad inside the context to
-        // match any extant REBVALs, but debugging will be more obvious if
-        // the bits are deliberately set to bad--even if this is incongruous
-        // with those values.  Thus there is no check that these bits line
-        // up and we turn the ones in the context itself to garbage here.
-        //
-        CTX_STACKVARS(chunk->opt_context) = cast(REBVAL*, 0xDECAFBAD);
-    #endif
-    }
-
     // Drop to the prior top chunk
     TG_Top_Chunk = chunk->prev;
 
@@ -610,14 +492,6 @@
     REBVAL *slot;
     REBCNT num_slots;
     REBARR *varlist;
-<<<<<<< HEAD
-
-    // Should not already have an arglist.  We zero out the union field for
-    // the chunk, so that's the one we should check.
-    //
-#if !defined(NDEBUG)
-    assert(!c->frame.stackvars);
-=======
     REBFUN *actual_func;
     REBVAL *special_arg;
 
@@ -626,7 +500,6 @@
     //
 #if !defined(NDEBUG)
     assert(!f->data.stackvars);
->>>>>>> 3f9978e6
 #endif
 
     if (FUNC_CLASS(f->func) == FUNC_CLASS_SPECIALIZED) {
@@ -645,31 +518,18 @@
     // `num_vars` is the total number of elements in the series, including the
     // function's "Self" REBVAL in the 0 slot.
     //
-<<<<<<< HEAD
-    num_slots = FUNC_NUM_PARAMS(c->func);
-
-    // For starters clear the context flag; it's just the chunk with no
-    // "reification" (Frame_For_Call_May_Reify() might change this)
-    //
-    c->flags &= ~DO_FLAG_FRAME_CONTEXT;
-=======
     num_slots = FUNC_NUM_PARAMS(actual_func);
 
     // For starters clear the context flag; it's just the chunk with no
     // "reification" (Context_For_Frame_May_Reify() might change this)
     //
     f->flags &= ~DO_FLAG_FRAME_CONTEXT;
->>>>>>> 3f9978e6
 
     // Make REBVALs to hold the arguments.  It will always be at least one
     // slot long, because function frames start with the value of the
     // function in slot 0.
     //
-<<<<<<< HEAD
-    if (IS_FUNC_DURABLE(FUNC_VALUE(c->func))) {
-=======
     if (IS_FUNC_DURABLE(FUNC_VALUE(actual_func))) {
->>>>>>> 3f9978e6
         //
         // !!! In the near term, it's hoped that CLOSURE! will go away and
         // that stack frames can be "hybrids" with some pooled allocated
@@ -678,7 +538,6 @@
         // quite ready--so the classic interpretation is that it's all or
         // nothing... CLOSURE!'s variables args and locals all survive the
         // end of the call, and none of a FUNCTION!'s do.
-<<<<<<< HEAD
         //
         varlist = Make_Array(num_slots + 1);
         SET_ARRAY_LEN(varlist, num_slots + 1);
@@ -687,26 +546,12 @@
 
         // Skip the [0] slot which will be filled with the CTX_VALUE
         //
-=======
-        //
-        varlist = Make_Array(num_slots + 1);
-        SET_ARRAY_LEN(varlist, num_slots + 1);
-        SET_END(ARR_AT(varlist, num_slots + 1));
-        SET_ARR_FLAG(varlist, SERIES_FLAG_FIXED_SIZE);
-
-        // Skip the [0] slot which will be filled with the CTX_VALUE
-        //
->>>>>>> 3f9978e6
         slot = ARR_AT(varlist, 1);
 
         // The NULL stackvars will be picked up by the reification; reuse the
         // work that function does vs. duplicating it here.
         //
-<<<<<<< HEAD
-        c->frame.stackvars = NULL;
-=======
         f->data.stackvars = NULL;
->>>>>>> 3f9978e6
     }
     else {
         // We start by allocating the data for the args and locals on the chunk
@@ -718,15 +563,9 @@
         // Note that chunks implicitly have an END at the end; no need to
         // put one there.
         //
-<<<<<<< HEAD
-        c->frame.stackvars = Push_Ended_Trash_Chunk(num_slots, NULL);
-        assert(CHUNK_LEN_FROM_VALUES(c->frame.stackvars) == num_slots);
-        slot = &c->frame.stackvars[0];
-=======
         f->data.stackvars = Push_Ended_Trash_Chunk(num_slots, NULL);
         assert(CHUNK_LEN_FROM_VALUES(f->data.stackvars) == num_slots);
         slot = &f->data.stackvars[0];
->>>>>>> 3f9978e6
 
         // For now there's no hybridization; a context with stackvars has
         // no pooled allocation.
@@ -741,14 +580,11 @@
     // scanning knows when it has filled a refinement slot (and hence its
     // args) or not.
     //
-<<<<<<< HEAD
-=======
     // !!! Filling with specialized args could be done via a memcpy; doing
     // an unset only writes 1 out of 4 pointer-sized values in release build
     // so maybe faster than a memset (if unsets were the pattern of a uniform
     // byte, currently not true)
     //
->>>>>>> 3f9978e6
     while (num_slots--) {
         //
         // In Rebol2 and R3-Alpha, unused refinement arguments were set to
@@ -757,23 +593,12 @@
         // the time of function creation, so that both kinds of functions
         // can coexist at the same time.
         //
-<<<<<<< HEAD
-    #ifdef NDEBUG
-        SET_UNSET(slot);
-    #else
-        if (GET_VAL_FLAG(FUNC_VALUE(c->func), FUNC_FLAG_LEGACY))
-            SET_NONE(slot);
-        else
-            SET_UNSET(slot);
-    #endif
-=======
         if (special_arg) {
             *slot = *special_arg;
             ++special_arg;
         }
         else
             SET_BAR(slot);
->>>>>>> 3f9978e6
 
         slot++;
     }
@@ -785,17 +610,6 @@
         // the context (have to hold onto the allocated varlist pointer
         // somewhere...)
         //
-<<<<<<< HEAD
-        Frame_For_Call_May_Reify(c, varlist, FALSE);
-    }
-}
-
-
-//
-//  Frame_For_Call_May_Reify: C
-//
-// A Reb_Call does not allocate a REBSER for its frame to be used in the
-=======
         Context_For_Frame_May_Reify(f, varlist, FALSE);
     }
 }
@@ -805,7 +619,6 @@
 //  Context_For_Frame_May_Reify: C
 //
 // A Reb_Frame does not allocate a REBSER for its frame to be used in the
->>>>>>> 3f9978e6
 // context by default.  But one can be allocated on demand, even for a NATIVE!
 // in order to have a binding location for the debugger (for instance).
 // If it becomes necessary to create words bound into the frame that is
@@ -813,86 +626,51 @@
 //
 // If there's already a frame this will return it, otherwise create it.
 //
-<<<<<<< HEAD
-REBCTX *Frame_For_Call_May_Reify(
-    struct Reb_Call *c,
-=======
 REBCTX *Context_For_Frame_May_Reify(
     struct Reb_Frame *f,
->>>>>>> 3f9978e6
     REBARR *opt_varlist, // if a CLOSURE! and varlist is preallocated
     REBOOL ensure_managed
 ) {
     REBCTX *context;
     struct Reb_Chunk *chunk;
-<<<<<<< HEAD
-
-    if (c->flags & DO_FLAG_FRAME_CONTEXT)
-        return c->frame.context;
-
-=======
 
     if (f->flags & DO_FLAG_FRAME_CONTEXT)
         return f->data.context;
 
->>>>>>> 3f9978e6
     if (opt_varlist) {
         //
         // This is an a-priori creation of pooled data... arg isn't ready to
         // check yet.
         //
-<<<<<<< HEAD
-        assert(c->mode == CALL_MODE_GUARD_ARRAY_ONLY);
-=======
     #if !defined(NDEBUG)
         assert(f->mode == CALL_MODE_GUARD_ARRAY_ONLY); // APPLY doesn't init
     #endif
 
->>>>>>> 3f9978e6
         context = AS_CONTEXT(opt_varlist);
         assert(GET_ARR_FLAG(AS_ARRAY(context), SERIES_FLAG_HAS_DYNAMIC));
     }
     else {
-<<<<<<< HEAD
-        assert(c->mode != CALL_MODE_GUARD_ARRAY_ONLY);
-        if (DSF_FRAMELESS(c)) {
-            //
-            // After-the-fact attempt to create a frame for a frameless native.
-=======
         assert(f->mode != CALL_MODE_GUARD_ARRAY_ONLY);
         if (FRM_IS_VARLESS(f)) {
             //
             // After-the-fact attempt to create a frame for a varless native.
->>>>>>> 3f9978e6
             // Suggest running in debug mode.
             //
             // !!! Debug mode disabling optimizations not yet written.
             //
-<<<<<<< HEAD
-            fail (Error(RE_FRAMELESS_CALL));
-=======
             fail (Error(RE_VARLESS_CALL));
->>>>>>> 3f9978e6
         }
         context = AS_CONTEXT(Make_Series(
             1, // length report will not come from this, but from end marker
             sizeof(REBVAL),
-<<<<<<< HEAD
-            MKS_EXTERNAL // don't alloc (or free) any data, trust us to do it
-=======
             MKS_NO_DYNAMIC // use the REBVAL in the REBSER--no allocation
->>>>>>> 3f9978e6
         ));
 
         assert(!GET_ARR_FLAG(AS_ARRAY(context), SERIES_FLAG_HAS_DYNAMIC));
     }
 
     SET_ARR_FLAG(AS_ARRAY(context), SERIES_FLAG_ARRAY);
-<<<<<<< HEAD
-    SET_ARR_FLAG(CTX_VARLIST(context), SERIES_FLAG_CONTEXT);
-=======
     SET_ARR_FLAG(CTX_VARLIST(context), ARRAY_FLAG_CONTEXT_VARLIST);
->>>>>>> 3f9978e6
 
     // We have to set the lock flag on the series as long as it is on
     // the stack.  This means that no matter what cleverness the GC
@@ -909,11 +687,7 @@
     // that has already been managed.  The arglist array was managed when
     // created and kept alive by Mark_Call_Frames
     //
-<<<<<<< HEAD
-    INIT_CONTEXT_KEYLIST(context, FUNC_PARAMLIST(c->func));
-=======
     INIT_CTX_KEYLIST_SHARED(context, FUNC_PARAMLIST(f->func));
->>>>>>> 3f9978e6
     ASSERT_ARRAY_MANAGED(CTX_KEYLIST(context));
 
     // We do not manage the varlist, because we'd like to be able to free
@@ -943,30 +717,18 @@
     //
     VAL_RESET_HEADER(CTX_VALUE(context), REB_FRAME);
     INIT_VAL_CONTEXT(CTX_VALUE(context), context);
-<<<<<<< HEAD
-    INIT_FRAME_CALL(context, c);
-=======
     INIT_CONTEXT_FRAME(context, f);
->>>>>>> 3f9978e6
 
     // Give this series the data from what was in the chunk, and make note
     // of the series in the chunk so that it can be marked as "gone bad"
     // when that chunk gets freed (could happen during a fail() or when
     // the stack frame finishes normally)
     //
-<<<<<<< HEAD
-    CTX_STACKVARS(context) = c->frame.stackvars;
-    if (c->frame.stackvars) {
-        assert(!opt_varlist);
-
-        chunk = CHUNK_FROM_VALUES(c->frame.stackvars);
-=======
     CTX_STACKVARS(context) = f->data.stackvars;
     if (f->data.stackvars) {
         assert(!opt_varlist);
 
         chunk = CHUNK_FROM_VALUES(f->data.stackvars);
->>>>>>> 3f9978e6
         assert(!chunk->opt_context);
         chunk->opt_context = context;
 
@@ -982,30 +744,17 @@
     // possible in the debugger anyway.)  For now, protect unless it's a
     // user function.
     //
-<<<<<<< HEAD
-    if (!IS_FUNCTION(FUNC_VALUE(c->func)))
-=======
     if (VAL_FUNC_CLASS(FUNC_VALUE(f->func)) != FUNC_CLASS_USER)
->>>>>>> 3f9978e6
         SET_ARR_FLAG(AS_ARRAY(context), SERIES_FLAG_LOCKED);
 
     // Finally we mark the flags to say this contains a valid frame, so that
     // future calls to this routine will return it instead of making another.
-<<<<<<< HEAD
-    // This flag must be cleared when the call is finished (as the Reb_Call
-    // will be blown away if there's an error, no concerns about that).
-    //
-    ASSERT_CONTEXT(context);
-    c->frame.context = context;
-    c->flags |= DO_FLAG_FRAME_CONTEXT;
-=======
     // This flag must be cleared when the call is finished (as the Reb_Frame
     // will be blown away if there's an error, no concerns about that).
     //
     ASSERT_CONTEXT(context);
     f->data.context = context;
     f->flags |= DO_FLAG_FRAME_CONTEXT;
->>>>>>> 3f9978e6
 
     return context;
 }
@@ -1022,13 +771,8 @@
 //
 REBVAL *FRM_ARG_Debug(struct Reb_Frame *frame, REBCNT n)
 {
-<<<<<<< HEAD
-    assert(n != 0 && n <= DSF_ARGC(call));
-    return &call->arg[n - 1];
-=======
     assert(n != 0 && n <= FRM_NUM_ARGS(frame));
     return &frame->arg[n - 1];
->>>>>>> 3f9978e6
 }
 
 #endif