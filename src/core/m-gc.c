--- conflicted
+++ resolved
@@ -259,7 +259,7 @@
     // set by calling macro (helps catch direct calls of this function)
     assert(IS_REBSER_MARKED(ARR_SERIES(array)));
 
-    // Add series to the end of the mark stack series
+    // Add series to the end of the mark stack series and update terminator
 
     if (SER_FULL(GC_Mark_Stack)) Extend_Series(GC_Mark_Stack, 8);
 
@@ -272,7 +272,6 @@
     free(elem->guard);
 #endif
 
-<<<<<<< HEAD
     SET_SERIES_LEN(GC_Mark_Stack, SER_LEN(GC_Mark_Stack) + 1);
 
     elem = SER_AT(struct mark_stack_elem, GC_Mark_Stack, SER_LEN(GC_Mark_Stack));
@@ -285,14 +284,6 @@
 
 
 static void Propagate_All_GC_Marks(REBMDP *dump);
-=======
-    SET_SERIES_LEN(GC_Mark_Stack, SER_LEN(GC_Mark_Stack) + 1); // unterminated
-}
-
-
-static void Queue_Mark_Value_Deep(const RELVAL *val);
-static void Propagate_All_GC_Marks(void);
->>>>>>> 8b855826
 
 #ifndef NDEBUG
     static REBOOL in_mark = FALSE;
@@ -402,7 +393,6 @@
     if (IS_REBSER_MARKED(s))
         return;
 
-<<<<<<< HEAD
     // !!! Temporary: Does not support functions yet, so don't use a function
     // as a GC root!
 
@@ -412,16 +402,6 @@
         Queue_Mark_Function_Deep(AS_FUNC(s));
     else */ if (Is_Array_Series(s))
         Queue_Mark_Array_Deep(AS_ARRAY(s), s, "<array>", dump);
-=======
-    if (Is_Array_Series(s)) {
-        if (GET_SER_FLAG(s, ARRAY_FLAG_VARLIST))
-            Queue_Mark_Context_Deep(AS_CONTEXT(s));
-        else if (GET_SER_FLAG(s, ARRAY_FLAG_PARAMLIST))
-            Queue_Mark_Function_Deep(AS_FUNC(s));
-        else
-            Queue_Mark_Array_Deep(AS_ARRAY(s));
-    }
->>>>>>> 8b855826
     else
         MARK_REBSER(s);
 }
@@ -611,27 +591,12 @@
 static void Queue_Mark_Field_Deep(
     struct Struct_Field *field,
     REBSER *data_bin,
-<<<<<<< HEAD
     REBCNT offset,
     const void *parent,
     REBMDP *dump
 ) {
     struct mem_dump_entry entry = { field, cast(const char*, STR_HEAD(field->name)), parent, "<field>", REB_KIND_FIELD, 0 /* counted in fields already */ };
     Dump_Mem_Entry(dump, &entry);
-=======
-    REBCNT offset
-){
-
-    // These series are backing stores for the `ffi_type` data that
-    // is needed to use the struct with the FFI api.
-    //
-    if (field->fftype) {
-        assert(field->fields_fftype_ptrs != NULL);
-        Mark_Series_Only(field->fftype);
-        Mark_Series_Only(field->fields_fftype_ptrs);
-    }
-
->>>>>>> 8b855826
     if (field->is_rebval) {
         //
         // !!! The FFI apparently can tunnel REBVALs through to callbacks.
@@ -640,11 +605,11 @@
         // "live", and there may be an array of them...so they are marked
         // much as a REBARR would.
         //
-        assert(field->type == FFI_TYPE_UINT8);
+        assert(field->type == FFI_TYPE_POINTER);
+        assert(field->dimension % 4 == 0);
         assert(field->size == sizeof(REBVAL));
 
         REBCNT i;
-<<<<<<< HEAD
         for (i = 0; i < field->dimension; i += 4) {
             RELVAL *value = cast(REBVAL*,
                 SER_AT(
@@ -657,26 +622,6 @@
             /* This could lead to an infinite recursive call to Queue_Mark_Field_Deep if this value refers back to this struct */
             if (field->done)
                 Queue_Mark_Value_Deep(value, field, "<value>", dump);
-=======
-        for (i = 0; i < field->dimension; i ++) {
-            if (field->done){
-                REBVAL value;
-                const REBYTE *blob = SER_AT(
-                     REBYTE,
-                     data_bin,
-                     offset + field->offset + i * field->size
-                );
-
-                //
-                // Because data in the struct is densely packed, "blob"
-                // might not be well aligned for access as a REBVAL. Copying
-                // its content to a REBVAL for access.
-                //
-                memcpy(&value, blob, sizeof(REBVAL));
-
-                Queue_Mark_Value_Deep(&value);
-            }
->>>>>>> 8b855826
         }
     }
     else if (field->type == FFI_TYPE_STRUCT) {
@@ -738,11 +683,7 @@
         REBSER *schema = cast(REBSER*, VAL_HANDLE_DATA(&r->ret_schema));
         Mark_Series_Only(schema, r, "<ret-schema>", dump);
         Queue_Mark_Field_Deep(
-<<<<<<< HEAD
             *SER_HEAD(struct Struct_Field*, schema), NULL, 0, schema, dump
-=======
-            SER_HEAD(struct Struct_Field, schema), NULL, 0
->>>>>>> 8b855826
         );
     }
     else // special, allows NONE (e.g. void return)
@@ -756,11 +697,7 @@
                 = cast(REBSER*, VAL_HANDLE_DATA(ARR_AT(r->args_schemas, n)));
             Mark_Series_Only(schema, r->args_schemas, "<schema>", dump);
             Queue_Mark_Field_Deep(
-<<<<<<< HEAD
                 *SER_HEAD(struct Struct_Field*, schema), NULL, 0, schema, dump
-=======
-                SER_HEAD(struct Struct_Field, schema), NULL, 0
->>>>>>> 8b855826
             );
         }
         else
@@ -965,8 +902,11 @@
         //
         Mark_Series_Only(f->label, f, "<label>", dump); // also never NULL
 
+        // The subfeed may be in use by VARARGS!, and it may be either a
+        // context or a single element array.  It will only be valid during
+        // the function's actual running.
+        //
         if (!Is_Function_Frame_Fulfilling(f)) {
-<<<<<<< HEAD
             if (f->special->header.bits & NOT_END_MASK) {
                 REBARR *subfeed = cast(REBARR*, f->special);
 
@@ -978,13 +918,7 @@
                 }
             }
 
-=======
->>>>>>> 8b855826
             assert(IS_END(f->param)); // indicates function is running
-
-            // refine and special can be used to GC protect an arbitrary
-            // value while a function is running, currently.  (A more
-            // important purpose may come up...) 
 
             if (
                 f->refine // currently allowed to be NULL
@@ -994,15 +928,6 @@
             ) {
                 Queue_Mark_Value_Deep(f->refine, f, "<refine>", dump);
             }
-
-            if (
-                f->special
-                && !IS_END(f->special)
-                && !IS_VOID_OR_SAFE_TRASH(f->special)
-                && Is_Value_Managed(f->special)
-            ) {
-                Queue_Mark_Value_Deep(f->special);
-            }
         }
 
         // We need to GC protect the values in the args no matter what,
@@ -1051,18 +976,12 @@
 
 
 //
-<<<<<<< HEAD
 //  Queue_Mark_Named_Value_Deep: C
 // 
 // This routine is not marked `static` because it is needed by
 // Ren/C++ in order to implement its GC_Mark_Hook.
 //
 void Queue_Mark_Named_Value_Deep(const RELVAL *val, const char *name, const void *parent, const char *edge, REBMDP *dump)
-=======
-//  Queue_Mark_Value_Deep: C
-//
-static void Queue_Mark_Value_Deep(const RELVAL *val)
->>>>>>> 8b855826
 {
     REBSER *ser = NULL;
     struct mem_dump_entry entry;
@@ -1137,6 +1056,9 @@
                 Queue_Mark_Array_Deep(VAL_TYPE_SPEC(val), val, "<spec>", dump);
             break;
 
+        case REB_TASK: // not yet implemented
+            fail (Error(RE_MISC));
+
         case REB_OBJECT:
         case REB_MODULE:
         case REB_PORT:
@@ -1184,7 +1106,6 @@
                 // instances of the same vararg that was created with
                 // MAKE ARRAY! - which fits compactly in a REBSER.
                 //
-<<<<<<< HEAD
                 Queue_Mark_Array_Deep(VAL_VARARGS_ARRAY1(val), val, "<varargs-array1>", dump);
 
                 REBARR **subfeed_addr;
@@ -1197,9 +1118,6 @@
                     else
                         Queue_Mark_Array_Deep(*subfeed_addr,  VAL_VARARGS_ARRAY1(val), "<subfeed_addr>", dump);
                 }
-=======
-                Queue_Mark_Array_Deep(VAL_VARARGS_ARRAY1(val));
->>>>>>> 8b855826
             }
             else {
                 //
@@ -1218,6 +1136,9 @@
                         Queue_Mark_Context_Deep(context, val, "<binding>", dump);
                     }
                 }
+
+                // If there's a frame with a subfeed to protect from GC, and
+                // the frame is still good, it will do it already.
             }
             break;
         }
@@ -1404,15 +1325,12 @@
 
             assert(VAL_STRUCT_SCHEMA(val)->name == NULL);
 
-<<<<<<< HEAD
             // These series are backing stores for the `ffi_type` data that
             // is needed to use the struct with the FFI api.
             //
             Mark_Series_Only(VAL_STRUCT_SCHEMA(val)->fftype, val, "<fftype>", dump);
             Mark_Series_Only(VAL_STRUCT_SCHEMA(val)->fields_fftype_ptrs, val, "<fields-fftype-ptrs>", dump);
 
-=======
->>>>>>> 8b855826
             // Recursively mark the schema and any nested structures (or
             // REBVAL-typed fields, specially recognized by the interface)
             //
@@ -1652,48 +1570,6 @@
     }
 
     return count;
-}
-
-
-//
-//  Snapshot_All_Functions: C
-//
-// This routine can be used to get a list of all the functions in the system
-// at a given moment in time.  Be sure to protect this array from GC when
-// enumerating if there is any chance the GC might run (e.g. if user code
-// is called to process the function list)
-//
-ATTRIBUTE_NO_SANITIZE_ADDRESS REBARR *Snapshot_All_Functions(void)
-{
-    REBDSP dsp_orig = DSP;
-
-    REBSEG *seg;
-    for (seg = Mem_Pools[SER_POOL].segs; seg != NULL; seg = seg->next) {
-        REBSER *s = cast(REBSER*, seg + 1);
-        REBCNT n;
-        for (n = Mem_Pools[SER_POOL].units; n > 0; --n, ++s) {
-            switch (s->header.bits & 0x7) {
-            case 5:
-                // A managed REBSER which has no cell mask and is marked as
-                // *not* an END.  This is the typical signature of what one
-                // would call an "ordinary managed REBSER".  (For the meanings
-                // of other bits, see Sweep_Series.)
-                //
-                assert(IS_SERIES_MANAGED(s));
-                if (
-                    Is_Array_Series(s)
-                    && GET_SER_FLAG(s, ARRAY_FLAG_PARAMLIST)
-                ){
-                    REBVAL *v = KNOWN(ARR_HEAD(AS_ARRAY(s)));
-                    assert(IS_FUNCTION(v));
-                    DS_PUSH(v);
-                }
-                break;
-            }
-        }
-    }
-
-    return Pop_Stack_Values(dsp_orig);
 }
 
 
@@ -1870,15 +1746,9 @@
 
         elem = SER_AT(struct mark_stack_elem, GC_Mark_Stack, SER_LEN(GC_Mark_Stack));
 
-        // Termination is not required in the release build (the length is
-        // enough to know where it ends).  But overwrite with trash in debug.
-        //
-<<<<<<< HEAD
-=======
-        TRASH_POINTER_IF_DEBUG(
-            *SER_AT(REBARR*, GC_Mark_Stack, SER_LEN(GC_Mark_Stack))
-        );
->>>>>>> 8b855826
+        // Drop the series we are processing off the tail, as we could be
+        // queuing more of them (hence increasing the tail).
+        //
 
         last = elem + 1;
 
@@ -2081,7 +1951,6 @@
         }
         Propagate_All_GC_Marks(dump);
 
-<<<<<<< HEAD
         // !!! This hook point is an interim measure for letting a host
         // mark REBVALs that it is holding onto which are not contained in
         // series.  It is motivated by Ren/C++, which wraps REBVALs in
@@ -2093,8 +1962,6 @@
             Propagate_All_GC_Marks(dump);
         }
 
-=======
->>>>>>> 8b855826
         // Mark all devices:
         Dump_Mem_Comment(dump, "Dumping all devices!");
         Mark_Devices_Deep(dump);
