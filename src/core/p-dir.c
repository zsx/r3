--- conflicted
+++ resolved
@@ -165,11 +165,7 @@
 // 
 // Internal port handler for file directories.
 //
-<<<<<<< HEAD
-static REB_R Dir_Actor(struct Reb_Call *call_, REBCTX *port, REBCNT action)
-=======
 static REB_R Dir_Actor(struct Reb_Frame *frame_, REBCTX *port, REBCNT action)
->>>>>>> 3f9978e6
 {
     REBVAL *spec;
     REBVAL *path;
