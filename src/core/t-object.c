/***********************************************************************
**
**  REBOL [R3] Language Interpreter and Run-time Environment
**
**  Copyright 2012 REBOL Technologies
**  REBOL is a trademark of REBOL Technologies
**
**  Licensed under the Apache License, Version 2.0 (the "License");
**  you may not use this file except in compliance with the License.
**  You may obtain a copy of the License at
**
**  http://www.apache.org/licenses/LICENSE-2.0
**
**  Unless required by applicable law or agreed to in writing, software
**  distributed under the License is distributed on an "AS IS" BASIS,
**  WITHOUT WARRANTIES OR CONDITIONS OF ANY KIND, either express or implied.
**  See the License for the specific language governing permissions and
**  limitations under the License.
**
************************************************************************
**
**  Module:  t-object.c
**  Summary: object datatype
**  Section: datatypes
**  Author:  Carl Sassenrath
**  Notes:
**
***********************************************************************/

#include "sys-core.h"


static REBOOL Same_Context(const REBVAL *val, const REBVAL *arg)
{
    if (
        VAL_TYPE(arg) == VAL_TYPE(val) &&
        //VAL_CONTEXT_SPEC(val) == VAL_CONTEXT_SPEC(arg) &&
        VAL_CONTEXT(val) == VAL_CONTEXT(arg)
    ) return TRUE;
    return FALSE;
}


static REBOOL Equal_Context(const REBVAL *val, const REBVAL *arg)
{
    REBCTX *f1;
    REBCTX *f2;
    REBVAL *key1;
    REBVAL *key2;
    REBVAL *var1;
    REBVAL *var2;

    // ERROR! and OBJECT! may both be contexts, for instance, but they will
    // not compare equal just because their keys and fields are equal
    //
    if (VAL_TYPE(arg) != VAL_TYPE(val)) return FALSE;

    f1 = VAL_CONTEXT(val);
    f2 = VAL_CONTEXT(arg);

    // Short circuit equality: `same?` objects always equal
    //
    if (f1 == f2) return TRUE;

    // We can't short circuit on unequal frame lengths alone, because hidden
    // fields of objects (notably `self`) do not figure into the `equal?`
    // of their public portions.

    key1 = CTX_KEYS_HEAD(f1);
    key2 = CTX_KEYS_HEAD(f2);
    var1 = CTX_VARS_HEAD(f1);
    var2 = CTX_VARS_HEAD(f2);

    // Compare each entry, in order.  This order dependence suggests that
    // an object made with `make object! [a: 1 b: 2]` will not compare equal
    // to `make object! [b: 1 a: 2]`.  Although Rebol does not allow
    // positional picking out of objects, it does allow positional setting
    // currently (which it likely should not), hence they are functionally
    // distinct for now.  Yet those two should probably be `equal?`.
    //
    for (; NOT_END(key1) && NOT_END(key2); key1++, key2++, var1++, var2++) {
    no_advance:
        //
        // Hidden vars shouldn't affect the comparison.
        //
        if (GET_VAL_FLAG(key1, TYPESET_FLAG_HIDDEN)) {
            key1++; var1++;
            if (IS_END(key1)) break;
            goto no_advance;
        }
        if (GET_VAL_FLAG(key2, TYPESET_FLAG_HIDDEN)) {
            key2++; var2++;
            if (IS_END(key2)) break;
            goto no_advance;
        }

        // Do ordinary comparison of the typesets
        //
        if (Cmp_Value(key1, key2, FALSE) != 0)
            return FALSE;

        // The typesets contain a symbol as well which must match for
        // objects to consider themselves to be equal (but which do not
        // count in comparison of the typesets)
        //
        if (VAL_TYPESET_CANON(key1) != VAL_TYPESET_CANON(key2))
            return FALSE;

        // !!! A comment here said "Use Compare_Modify_Values();"...but it
        // doesn't... it calls Cmp_Value (?)
        //
        if (Cmp_Value(var1, var2, FALSE) != 0)
            return FALSE;
    }

    // Either key1 or key2 is at the end here, but the other might contain
    // all hidden values.  Which is okay.  But if a value isn't hidden,
    // they don't line up.
    //
    for (; NOT_END(key1); key1++, var1++) {
        if (!GET_VAL_FLAG(key1, TYPESET_FLAG_HIDDEN))
            return FALSE;
    }
    for (; NOT_END(key2); key2++, var2++) {
        if (!GET_VAL_FLAG(key2, TYPESET_FLAG_HIDDEN))
            return FALSE;
    }

    return TRUE;
}


static void Append_To_Context(REBCTX *context, REBVAL *arg)
{
    REBCNT i, len;
    REBVAL *word;
    REBVAL *key;
    REBINT *binds; // for binding table

    // Can be a word:
    if (ANY_WORD(arg)) {
        if (!Find_Word_In_Context(context, VAL_WORD_SYM(arg), TRUE)) {
            Expand_Context(context, 1); // copy word table also
            Append_Context(context, 0, VAL_WORD_SYM(arg));
            // val is UNSET
        }
        return;
    }

    if (!IS_BLOCK(arg)) fail (Error_Invalid_Arg(arg));

    // Process word/value argument block:
    arg = VAL_ARRAY_AT(arg);

    // Use binding table
    binds = WORDS_HEAD(Bind_Table);

    Collect_Keys_Start(COLLECT_ANY_WORD);

    // Setup binding table with obj words.  Binding table is empty so don't
    // bother checking for duplicates.
    //
    Collect_Context_Keys(context, FALSE);

    // Examine word/value argument block
    for (word = arg; NOT_END(word); word += 2) {
        REBCNT canon;

        if (!IS_WORD(word) && !IS_SET_WORD(word))
            fail (Error_Invalid_Arg(word));

        canon = VAL_WORD_CANON(word);

        if (binds[canon] == 0) {
            //
            // Not already collected, so add it...
            //
            binds[canon] = ARR_LEN(BUF_COLLECT);
            EXPAND_SERIES_TAIL(ARR_SERIES(BUF_COLLECT), 1);
            Val_Init_Typeset(
                ARR_LAST(BUF_COLLECT), ALL_64, VAL_WORD_SYM(word)
            );
        }
        if (IS_END(word + 1)) break; // fix bug#708
    }

    TERM_ARRAY(BUF_COLLECT);

    // Append new words to obj
    //
    len = CTX_LEN(context) + 1;
<<<<<<< HEAD
    Expand_Context(context, ARR_LEN(BUF_COLLECT) - len, 1);
=======
    Expand_Context(context, ARR_LEN(BUF_COLLECT) - len);
>>>>>>> 3f9978e6
    for (key = ARR_AT(BUF_COLLECT, len); NOT_END(key); key++) {
        assert(IS_TYPESET(key));
        Append_Context(context, NULL, VAL_TYPESET_SYM(key));
    }

    // Set new values to obj words
    for (word = arg; NOT_END(word); word += 2) {
        REBVAL *key;
        REBVAL *var;

        i = binds[VAL_WORD_CANON(word)];
        var = CTX_VAR(context, i);
        key = CTX_KEY(context, i);

        if (GET_VAL_FLAG(key, TYPESET_FLAG_LOCKED))
            fail (Error_Protected_Key(key));

        if (GET_VAL_FLAG(key, TYPESET_FLAG_HIDDEN))
            fail (Error(RE_HIDDEN));

        if (IS_END(word + 1)) SET_NONE(var);
        else *var = word[1];

        if (IS_END(word + 1)) break; // fix bug#708
    }

    // release binding table
    Collect_Keys_End();
}


static REBCTX *Trim_Context(REBCTX *context)
{
    REBVAL *var;
    REBCNT copy_count = 0;
    REBCTX *context_new;
    REBVAL *var_new;
    REBVAL *key;
    REBVAL *key_new;

    // First pass: determine size of new context to create by subtracting out
    // any UNSET!, NONE!, or hidden fields
    //
    key = CTX_KEYS_HEAD(context);
    var = CTX_VARS_HEAD(context);
    for (; NOT_END(var); var++, key++) {
        if (VAL_TYPE(var) > REB_NONE && !GET_VAL_FLAG(key, TYPESET_FLAG_HIDDEN))
            copy_count++;
    }

    // Create new context based on the size found
    //
    context_new = Alloc_Context(copy_count);
    VAL_CONTEXT_SPEC(CTX_VALUE(context_new)) = NULL;
    VAL_CONTEXT_STACKVARS(CTX_VALUE(context_new)) = NULL;

    // Second pass: copy the values that were not skipped in the first pass
    //
    key = CTX_KEYS_HEAD(context);
    var = CTX_VARS_HEAD(context);
    var_new = CTX_VARS_HEAD(context_new);
    key_new = CTX_KEYS_HEAD(context_new);
    for (; NOT_END(var); var++, key++) {
        if (VAL_TYPE(var) > REB_NONE && !GET_VAL_FLAG(key, TYPESET_FLAG_HIDDEN)) {
            *var_new++ = *var;
            *key_new++ = *key;
        }
    }

    // Terminate the new context
    //
    SET_END(var_new);
    SET_END(key_new);
    SET_ARRAY_LEN(CTX_VARLIST(context_new), copy_count + 1);
    SET_ARRAY_LEN(CTX_KEYLIST(context_new), copy_count + 1);

    return context_new;
}


//
//  CT_Context: C
//
REBINT CT_Context(const REBVAL *a, const REBVAL *b, REBINT mode)
{
    if (mode < 0) return -1;
    if (mode == 3) return Same_Context(a, b) ? 1 : 0;
    return Equal_Context(a, b) ? 1 : 0;
}


//
//  MT_Context: C
//
REBOOL MT_Context(REBVAL *out, REBVAL *data, enum Reb_Kind type)
{
    REBCTX *context;
    if (!IS_BLOCK(data)) return FALSE;

    context = Construct_Context(type, VAL_ARRAY_AT(data), FALSE, NULL);

    Val_Init_Context(out, type, context);

    if (type == REB_ERROR) {
        REBVAL result;
        VAL_INIT_WRITABLE_DEBUG(&result);

        if (Make_Error_Object_Throws(&result, out)) {
            *out = result;
            return FALSE;
        }
        assert(IS_ERROR(&result));
        *out = result;
    }
    return TRUE;
}


//
//  PD_Context: C
//
REBINT PD_Context(REBPVS *pvs)
{
    REBCNT n;
    REBCTX *context = VAL_CONTEXT(pvs->value);

    if (IS_WORD(pvs->selector)) {
        n = Find_Word_In_Context(context, VAL_WORD_SYM(pvs->selector), FALSE);
    }
    else fail (Error_Bad_Path_Select(pvs));

<<<<<<< HEAD
    // !!! Can Find_Word_In_Context give back an index longer than the context?!
    // There was a check here.  Adding a test for now, look into it.
    //
    assert(n <= CTX_LEN(context));
    if (n == 0 || n > CTX_LEN(context))
        return PE_BAD_SELECT;

    if (
        pvs->setval
        && IS_END(pvs->path + 1)
=======
    if (n == 0)
        fail (Error_Bad_Path_Select(pvs));

    if (
        pvs->opt_setval
        && IS_END(pvs->item + 1)
>>>>>>> 3f9978e6
        && GET_VAL_FLAG(CTX_KEY(context, n), TYPESET_FLAG_LOCKED)
    ) {
        fail (Error(RE_LOCKED_WORD, pvs->selector));
    }

    pvs->value = CTX_VAR(context, n);
<<<<<<< HEAD
    return PE_SET;
=======
    return PE_SET_IF_END;
>>>>>>> 3f9978e6
}


//
//  REBTYPE: C
// 
// Handles object!, module!, and error! datatypes.
//
REBTYPE(Context)
{
    REBVAL *value = D_ARG(1);
    REBVAL *arg = D_ARGC > 1 ? D_ARG(2) : NULL;
    REBCTX *context;
    REBCTX *src_context;
    enum Reb_Kind target;

    switch (action) {

    case A_MAKE:
        //
        // `make object! | error! | module!`; first parameter must be either
        // a datatype or a type exemplar.
        //
        // !!! For objects historically, the "type exemplar" parameter was
        // also the parent... this is not the long term answer.  For the
        // future, `make (make object! [a: 10]) [b: 20]` will give the same
        // result back as `make object! [b: 20]`, with parents specified to
        // generators like `o: object [<parent> p] [...]`
        //
        if (!IS_DATATYPE(value) && !ANY_CONTEXT(value))
            fail (Error_Bad_Make(VAL_TYPE(value), value));

        if (IS_DATATYPE(value)) {
            target = VAL_TYPE_KIND(value);
            src_context = NULL;
        }
        else {
            target = VAL_TYPE(value);
            src_context = VAL_CONTEXT(value);
        }

        if (target == REB_FRAME) {
            REBARR *varlist;
            REBCNT n;
            REBVAL *var;

            // !!! Current experiment for making frames lets you give it
            // a FUNCTION! only.
            //
<<<<<<< HEAD
            if (!ANY_FUNC(arg))
=======
            if (!IS_FUNCTION(arg))
>>>>>>> 3f9978e6
                fail (Error_Bad_Make(target, arg));

            // In order to have the frame survive the call to MAKE and be
            // returned to the user it can't be stack allocated, because it
            // would immediately become useless.  Allocate dynamically.
            //
<<<<<<< HEAD
            varlist = Make_Array(ARR_LEN(VAL_FUNC_PARAMLIST(arg)));
            SET_ARR_FLAG(varlist, SERIES_FLAG_CONTEXT);
            SET_ARR_FLAG(varlist, SERIES_FLAG_FIXED_SIZE);

            // Fill in the rootvar information for the context canon REBVAL
            //
            var = ARR_HEAD(varlist);
            VAL_RESET_HEADER(var, REB_FRAME);
            INIT_VAL_CONTEXT(var, AS_CONTEXT(varlist));
            INIT_CONTEXT_KEYLIST(AS_CONTEXT(varlist), VAL_FUNC_PARAMLIST(arg));
            ASSERT_ARRAY_MANAGED(CTX_KEYLIST(AS_CONTEXT(varlist)));

            // !!! The frame will never have stack storage if created this
            // way, because we return it...and it would be of no use if the
            // stackvars were empty--they could not be filled.  However it
            // will have an associated call if it is run.  We don't know what
            // that call pointer will be so NULL is put in for now--but any
            // extant FRAME! values of this type will have to use stack
            // walks to find the pointer (possibly recaching in values.)
            //
            INIT_FRAME_CALL(AS_CONTEXT(varlist), NULL);
            CTX_STACKVARS(AS_CONTEXT(varlist)) = NULL;
            ++var;

            // !!! This is a current experiment for choosing that the value
            // used to indicate a parameter has not been "specialized" is
            // a BAR!.  This is contentious with the idea that someone might
            // want to pass a BAR! as a parameter literally.  How to deal
            // with this is not yet completely figured out--it could involve
            // a new kind of "LIT-BAR!-decay" whereby instead LIT-BAR! was
            // used with the understanding that it meant to act as a BAR!.
            // Review needed once some experience is had with this.
            //
            for (n = 1; n <= VAL_FUNC_NUM_PARAMS(arg); ++n, ++var)
                SET_BAR(var);

            SET_END(var);
            SET_ARRAY_LEN(varlist, ARR_LEN(VAL_FUNC_PARAMLIST(arg)));

            ASSERT_CONTEXT(AS_CONTEXT(varlist));
            Val_Init_Context(D_OUT, REB_FRAME, AS_CONTEXT(varlist));
=======
            Val_Init_Context(
                D_OUT, REB_FRAME, Make_Frame_For_Function(VAL_FUNC(arg))
            );

>>>>>>> 3f9978e6
            return R_OUT;
        }

        if (target == REB_OBJECT && (IS_BLOCK(arg) || IS_NONE(arg))) {
            //
            // make object! [init]
            //
            // First we scan the object for top-level set words in
            // order to make an appropriately sized context.  Then
            // we put it into an object in D_OUT to GC protect it.
            //
            context = Make_Selfish_Context_Detect(
                REB_OBJECT, // type
                NULL, // spec
                NULL, // body
                // scan for toplevel set-words
                IS_NONE(arg) ? END_VALUE : VAL_ARRAY_AT(arg),
                src_context // parent
            );
            Val_Init_Object(D_OUT, context);

            if (!IS_NONE(arg)) {
                REBVAL dummy;
                VAL_INIT_WRITABLE_DEBUG(&dummy);

                // !!! This binds the actual arg data, not a copy of it
                // (functions make a copy of the body they are passed to
                // be rebound).  This seems wrong.
                //
                Bind_Values_Deep(VAL_ARRAY_AT(arg), context);

                // Do the block into scratch space (we ignore the result,
                // unless it is thrown in which case it must be returned.
                //
<<<<<<< HEAD
                if (DO_ARRAY_THROWS(&dummy, arg)) {
=======
                if (DO_VAL_ARRAY_AT_THROWS(&dummy, arg)) {
>>>>>>> 3f9978e6
                    *D_OUT = dummy;
                    return R_OUT_IS_THROWN;
                }
            }

            return R_OUT;
        }

        // make parent-object object
        //
        if ((target == REB_OBJECT) && IS_OBJECT(value) && IS_OBJECT(arg)) {
            //
            // !!! Again, the presumption that the result of a merge is to
            // be selfish should not be hardcoded in the C, but part of
            // the generator choice by the person doing the derivation.
            //
            context = Merge_Contexts_Selfish(src_context, VAL_CONTEXT(arg));
            Val_Init_Object(D_OUT, context);
            return R_OUT;
        }

        // make error! [....]
        //
        // arg is block/string, but let Make_Error_Object_Throws do the
        // type checking.
        //
        if (target == REB_ERROR) {
            if (Make_Error_Object_Throws(D_OUT, arg))
                return R_OUT_IS_THROWN;
            return R_OUT;
        }

        // `make object! 10` - currently not prohibited for any context type
        //
        if (IS_NUMBER(arg)) {
            REBINT n = Int32s(arg, 0);

            // !!! Temporary!  Ultimately SELF will be a user protocol.
            // We use Make_Selfish_Context while MAKE is filling in for
            // what will be responsibility of the generators, just to
            // get "completely fake SELF" out of index slot [0]
            //
            context = Make_Selfish_Context_Detect(
                target, // type
                NULL, // spec
                NULL, // body
                END_VALUE, // scan for toplevel set-words, empty
                NULL // parent
            );

            // !!! Allocation when SELF is not the responsibility of MAKE
            // will be more basic and look like this.
            //
            /* context = Alloc_Context(n);
            VAL_RESET_HEADER(CTX_VALUE(context), target);
            CTX_SPEC(context) = NULL;
            CTX_BODY(context) = NULL; */
            Val_Init_Context(D_OUT, target, context);
            return R_OUT;
        }

        // make object! map!
        if (IS_MAP(arg)) {
            context = Alloc_Context_From_Map(VAL_MAP(arg));
            Val_Init_Context(D_OUT, target, context);
            return R_OUT;
        }
        fail (Error_Bad_Make(target, arg));

    case A_TO:
        target = IS_DATATYPE(value)
            ? VAL_TYPE_KIND(value)
            : VAL_TYPE(value);

        // special conversions to object! | error! | module!
        if (target == REB_ERROR) {
            // arg is block/string, returns value
            if (Make_Error_Object_Throws(D_OUT, arg))
                return R_OUT_IS_THROWN;
            return R_OUT;
        }
        else if (target == REB_OBJECT) {
            if (IS_ERROR(arg)) {
                if (VAL_ERR_NUM(arg) < 100) fail (Error_Invalid_Arg(arg));
                context = VAL_CONTEXT(arg);
                break; // returns context
            }
            Val_Init_Object(D_OUT, VAL_CONTEXT(arg));
            return R_OUT;
        }
        else if (target == REB_MODULE) {
            REBVAL *item;
            if (!IS_BLOCK(arg))
                fail (Error_Bad_Make(REB_MODULE, arg));

            item = VAL_ARRAY_AT(arg);

            // Called from `make-module*`, as `to module! reduce [spec obj]`
            //
            // item[0] should be module spec
            // item[1] should be module object
            //
            if (IS_END(item) || IS_END(item + 1))
                fail (Error_Bad_Make(REB_MODULE, arg));
            if (!IS_OBJECT(item))
                fail (Error_Invalid_Arg(item));
            if (!IS_OBJECT(item + 1))
                fail (Error_Invalid_Arg(item + 1));

            // !!! We must make a shallow copy of the context, otherwise there
            // is no way to change the context type to module without wrecking
            // the object passed in.

            context = Copy_Context_Shallow(VAL_CONTEXT(item + 1));
            VAL_CONTEXT_SPEC(CTX_VALUE(context)) = VAL_CONTEXT(item);
            assert(VAL_CONTEXT_STACKVARS(CTX_VALUE(context)) == NULL);
            VAL_RESET_HEADER(CTX_VALUE(context), REB_MODULE);

            // !!! Again, not how this should be done but... if there is a
            // self we set it to the module we just made.  (Here we tolerate
            // it if there wasn't one in the object copied from.)
            //
            {
                REBCNT self_index = Find_Word_In_Context(context, SYM_SELF, TRUE);
                if (self_index != 0) {
                    assert(CTX_KEY_CANON(context, self_index) == SYM_SELF);
                    *CTX_VAR(context, self_index) = *CTX_VALUE(context);
                }
            }

            Val_Init_Module(D_OUT, context);
            return R_OUT;
        }
        fail (Error_Bad_Make(target, arg));

    case A_APPEND:
        FAIL_IF_LOCKED_CONTEXT(VAL_CONTEXT(value));
        if (!IS_OBJECT(value))
            fail (Error_Illegal_Action(VAL_TYPE(value), action));
        Append_To_Context(VAL_CONTEXT(value), arg);
        *D_OUT = *D_ARG(1);
        return R_OUT;

    case A_LENGTH:
        if (!IS_OBJECT(value))
            fail (Error_Illegal_Action(VAL_TYPE(value), action));
        SET_INTEGER(D_OUT, CTX_LEN(VAL_CONTEXT(value)));
        return R_OUT;

    case A_COPY:
        // Note: words are not copied and bindings not changed!
    {
        REBU64 types = 0;
        if (D_REF(ARG_COPY_PART)) fail (Error(RE_BAD_REFINES));
        if (D_REF(ARG_COPY_DEEP)) {
            types |= D_REF(ARG_COPY_TYPES) ? 0 : TS_STD_SERIES;
        }
        if (D_REF(ARG_COPY_TYPES)) {
            arg = D_ARG(ARG_COPY_KINDS);
            if (IS_DATATYPE(arg)) types |= FLAGIT_KIND(VAL_TYPE_KIND(arg));
            else types |= VAL_TYPESET_BITS(arg);
        }
        context = AS_CONTEXT(
            Copy_Array_Shallow(CTX_VARLIST(VAL_CONTEXT(value)))
        );
<<<<<<< HEAD
        INIT_CONTEXT_KEYLIST(context, CTX_KEYLIST(VAL_CONTEXT(value)));
        SET_ARR_FLAG(CTX_VARLIST(context), SERIES_FLAG_CONTEXT);
=======
        INIT_CTX_KEYLIST_SHARED(context, CTX_KEYLIST(VAL_CONTEXT(value)));
        SET_ARR_FLAG(CTX_VARLIST(context), ARRAY_FLAG_CONTEXT_VARLIST);
>>>>>>> 3f9978e6
        INIT_VAL_CONTEXT(CTX_VALUE(context), context);
        if (types != 0) {
            Clonify_Values_Len_Managed(
                CTX_VARS_HEAD(context),
                CTX_LEN(context),
                D_REF(ARG_COPY_DEEP),
                types
            );
        }
        Val_Init_Context(D_OUT, VAL_TYPE(value), context);
        return R_OUT;
    }

    case A_SELECT:
    case A_FIND: {
        REBINT n;

        if (!IS_WORD(arg))
            return R_NONE;

        n = Find_Word_In_Context(VAL_CONTEXT(value), VAL_WORD_SYM(arg), FALSE);

        if (n <= 0)
            return R_NONE;

        if (cast(REBCNT, n) > CTX_LEN(VAL_CONTEXT(value)))
            return R_NONE;

        if (action == A_FIND) return R_TRUE;

        *D_OUT = *CTX_VAR(VAL_CONTEXT(value), n);
        return R_OUT;
    }

    case A_REFLECT:
        action = What_Reflector(arg); // zero on error
        if (action == OF_SPEC) {
            //
            // !!! Rename to META-OF
            //
            // We do not return this by copy because it belongs to the user
            // constructs to manage.  If they wish to PROTECT it they may,
            // but what we give back here can be modified.
            //
            Val_Init_Object(D_OUT, VAL_CONTEXT_SPEC(value));
            return R_OUT;
        }

        // Adjust for compatibility with PICK:
        if (action == OF_VALUES) action = 2;
        else if (action == OF_BODY) action = 3;

        if (action < 1 || action > 3)
            fail (Error_Cannot_Reflect(VAL_TYPE(value), arg));

        Val_Init_Block(D_OUT, Context_To_Array(VAL_CONTEXT(value), action));
        return R_OUT;

    case A_TRIM:
        if (Find_Refines(frame_, ALL_TRIM_REFS)) {
            // no refinements are allowed
            fail (Error(RE_BAD_REFINES));
        }
        Val_Init_Context(
            D_OUT,
            VAL_TYPE(value),
            Trim_Context(VAL_CONTEXT(value))
        );
        return R_OUT;

    case A_TAIL_Q:
        if (IS_OBJECT(value)) {
            SET_LOGIC(D_OUT, CTX_LEN(VAL_CONTEXT(value)) == 0);
            return R_OUT;
        }
        fail (Error_Illegal_Action(VAL_TYPE(value), action));
    }

    fail (Error_Illegal_Action(VAL_TYPE(value), action));
}<|MERGE_RESOLUTION|>--- conflicted
+++ resolved
@@ -189,11 +189,7 @@
     // Append new words to obj
     //
     len = CTX_LEN(context) + 1;
-<<<<<<< HEAD
-    Expand_Context(context, ARR_LEN(BUF_COLLECT) - len, 1);
-=======
     Expand_Context(context, ARR_LEN(BUF_COLLECT) - len);
->>>>>>> 3f9978e6
     for (key = ARR_AT(BUF_COLLECT, len); NOT_END(key); key++) {
         assert(IS_TYPESET(key));
         Append_Context(context, NULL, VAL_TYPESET_SYM(key));
@@ -325,36 +321,19 @@
     }
     else fail (Error_Bad_Path_Select(pvs));
 
-<<<<<<< HEAD
-    // !!! Can Find_Word_In_Context give back an index longer than the context?!
-    // There was a check here.  Adding a test for now, look into it.
-    //
-    assert(n <= CTX_LEN(context));
-    if (n == 0 || n > CTX_LEN(context))
-        return PE_BAD_SELECT;
-
-    if (
-        pvs->setval
-        && IS_END(pvs->path + 1)
-=======
     if (n == 0)
         fail (Error_Bad_Path_Select(pvs));
 
     if (
         pvs->opt_setval
         && IS_END(pvs->item + 1)
->>>>>>> 3f9978e6
         && GET_VAL_FLAG(CTX_KEY(context, n), TYPESET_FLAG_LOCKED)
     ) {
         fail (Error(RE_LOCKED_WORD, pvs->selector));
     }
 
     pvs->value = CTX_VAR(context, n);
-<<<<<<< HEAD
-    return PE_SET;
-=======
     return PE_SET_IF_END;
->>>>>>> 3f9978e6
 }
 
 
@@ -404,65 +383,17 @@
             // !!! Current experiment for making frames lets you give it
             // a FUNCTION! only.
             //
-<<<<<<< HEAD
-            if (!ANY_FUNC(arg))
-=======
             if (!IS_FUNCTION(arg))
->>>>>>> 3f9978e6
                 fail (Error_Bad_Make(target, arg));
 
             // In order to have the frame survive the call to MAKE and be
             // returned to the user it can't be stack allocated, because it
             // would immediately become useless.  Allocate dynamically.
             //
-<<<<<<< HEAD
-            varlist = Make_Array(ARR_LEN(VAL_FUNC_PARAMLIST(arg)));
-            SET_ARR_FLAG(varlist, SERIES_FLAG_CONTEXT);
-            SET_ARR_FLAG(varlist, SERIES_FLAG_FIXED_SIZE);
-
-            // Fill in the rootvar information for the context canon REBVAL
-            //
-            var = ARR_HEAD(varlist);
-            VAL_RESET_HEADER(var, REB_FRAME);
-            INIT_VAL_CONTEXT(var, AS_CONTEXT(varlist));
-            INIT_CONTEXT_KEYLIST(AS_CONTEXT(varlist), VAL_FUNC_PARAMLIST(arg));
-            ASSERT_ARRAY_MANAGED(CTX_KEYLIST(AS_CONTEXT(varlist)));
-
-            // !!! The frame will never have stack storage if created this
-            // way, because we return it...and it would be of no use if the
-            // stackvars were empty--they could not be filled.  However it
-            // will have an associated call if it is run.  We don't know what
-            // that call pointer will be so NULL is put in for now--but any
-            // extant FRAME! values of this type will have to use stack
-            // walks to find the pointer (possibly recaching in values.)
-            //
-            INIT_FRAME_CALL(AS_CONTEXT(varlist), NULL);
-            CTX_STACKVARS(AS_CONTEXT(varlist)) = NULL;
-            ++var;
-
-            // !!! This is a current experiment for choosing that the value
-            // used to indicate a parameter has not been "specialized" is
-            // a BAR!.  This is contentious with the idea that someone might
-            // want to pass a BAR! as a parameter literally.  How to deal
-            // with this is not yet completely figured out--it could involve
-            // a new kind of "LIT-BAR!-decay" whereby instead LIT-BAR! was
-            // used with the understanding that it meant to act as a BAR!.
-            // Review needed once some experience is had with this.
-            //
-            for (n = 1; n <= VAL_FUNC_NUM_PARAMS(arg); ++n, ++var)
-                SET_BAR(var);
-
-            SET_END(var);
-            SET_ARRAY_LEN(varlist, ARR_LEN(VAL_FUNC_PARAMLIST(arg)));
-
-            ASSERT_CONTEXT(AS_CONTEXT(varlist));
-            Val_Init_Context(D_OUT, REB_FRAME, AS_CONTEXT(varlist));
-=======
             Val_Init_Context(
                 D_OUT, REB_FRAME, Make_Frame_For_Function(VAL_FUNC(arg))
             );
 
->>>>>>> 3f9978e6
             return R_OUT;
         }
 
@@ -497,11 +428,7 @@
                 // Do the block into scratch space (we ignore the result,
                 // unless it is thrown in which case it must be returned.
                 //
-<<<<<<< HEAD
-                if (DO_ARRAY_THROWS(&dummy, arg)) {
-=======
                 if (DO_VAL_ARRAY_AT_THROWS(&dummy, arg)) {
->>>>>>> 3f9978e6
                     *D_OUT = dummy;
                     return R_OUT_IS_THROWN;
                 }
@@ -667,13 +594,8 @@
         context = AS_CONTEXT(
             Copy_Array_Shallow(CTX_VARLIST(VAL_CONTEXT(value)))
         );
-<<<<<<< HEAD
-        INIT_CONTEXT_KEYLIST(context, CTX_KEYLIST(VAL_CONTEXT(value)));
-        SET_ARR_FLAG(CTX_VARLIST(context), SERIES_FLAG_CONTEXT);
-=======
         INIT_CTX_KEYLIST_SHARED(context, CTX_KEYLIST(VAL_CONTEXT(value)));
         SET_ARR_FLAG(CTX_VARLIST(context), ARRAY_FLAG_CONTEXT_VARLIST);
->>>>>>> 3f9978e6
         INIT_VAL_CONTEXT(CTX_VALUE(context), context);
         if (types != 0) {
             Clonify_Values_Len_Managed(
