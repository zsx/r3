REBOL [
    System: "REBOL [R3] Language Interpreter and Run-time Environment"
    Title: "REBOL 3 Boot Base: Other Definitions"
    Rights: {
        Copyright 2012 REBOL Technologies
        REBOL is a trademark of REBOL Technologies
    }
    License: {
        Licensed under the Apache License, Version 2.0
        See: http://www.apache.org/licenses/LICENSE-2.0
    }
    Note: {
        This code is evaluated just after actions, natives, sysobj, and other lower
        levels definitions. This file intializes a minimal working environment
        that is used for the rest of the boot.
    }
]

;-- Create the reflector functions (e.g. spec-of, body-of, ...)

; Must be defined in A108 (no forward refs)
spec-of:
body-of: ;-- real BODY-OF defined in %mezz-func.r
words-of:
values-of:
types-of:
    none

use [word title] [
    for-each name system/catalog/reflectors [
        word: make word! ajoin [name "-of"]
        word: bind/new word 'reflect
        title: ajoin ["Returns a copy of the " name " of a " switch/default name [
            spec        ["function or module"]
            values      ["object or module"]
            types title ["function"] ; title should include module Title too...
            addr ["struct or callback"]
        ] ["function, object, or module"]] ; body, words
        set word func
            reduce [title 'value]
            compose [reflect :value (to lit-word! name)]
    ]
]

decode-url: none ; set in sys init

r3-legacy*: none ; set in %mezz-legacy.r

; used only by Ren-C++ as a test of how to patch the lib context prior to
; boot at the higher levels.
test-rencpp-low-level-hook: none

;-- Setup Codecs -------------------------------------------------------------

for-each [codec handler] system/codecs [
    if handle? handler [
        ; Change boot handle into object:
        codec: set codec make object! [
            entry: handler
            title: form reduce ["Internal codec for" codec "media type"]
            name: codec
            type: 'image!
            suffixes: select [
                text [%.txt]
                utf-16le [%.txt]
                utf-16be [%.txt]
                markup [%.html %.htm %.xml %.xsl %.wml %.sgml %.asp %.php %.cgi]
                bmp  [%.bmp]
                gif  [%.gif]
                jpeg [%.jpg %.jpeg]
                png  [%.png]
            ] codec
        ]
        ; Media-types block format: [.abc .def type ...]
        append append system/options/file-types codec/suffixes codec/name
    ]
]

; Special import case for extensions:
append system/options/file-types switch/default fourth system/version [
    3 [[%.rx %.dll extension]]  ; Windows
    2 [[%.rx %.dylib %.so extension]]  ; OS X
    4 7 [[%.rx %.so extension]]  ; Other Posix
] [[%.rx extension]]

internal!: make typeset! [
    unset! handle!
]

immediate!: make typeset! [
    ; Does not include internal datatypes
    none! logic! any-scalar! date! any-word! datatype! typeset! event!
]

system/options/result-types: make typeset! [
    immediate! any-series! bitset! image! object! map! gob!
]


;-- Create "To-Datatype" conversion functions early in bootstrap:

any-string?: func [
    "Return TRUE if value is any type of string."
    value [opt-any-value!]
][find any-string! type-of :value]

<<<<<<< HEAD
any-function?: func [
    "Return TRUE if value is any type of function."
    value [opt-any-value!]
][find any-function! type-of :value]

=======
>>>>>>> 3f9978e6
any-word?: func [
    "Return TRUE if value is any type of word."
    value [opt-any-value!]
][find any-word! type-of :value]

any-path?: func [
    "Return TRUE if value is any type of path."
    value [opt-any-value!]
][find any-path! type-of :value]

any-context?: func [
    "Return TRUE if value is an OBJECT!, ERROR!, PORT!, or MODULE!"
    value [opt-any-value!]
][find any-context! type-of :value]

any-number?: func [
    "Return TRUE if value is a number (integer or decimal)."
    value [opt-any-value!]
][find any-number! type-of :value]

any-series?: func [
    "Return TRUE if value is any type of series."
    value [opt-any-value!]
][find any-series! type-of :value]

any-scalar?: func [
    "Return TRUE if value is any type of scalar."
    value [opt-any-value!]
][find any-scalar! type-of :value]

any-array?: func [
    "Return TRUE if value is a series containing all the same type."
    value [opt-any-value!]
][find any-array! type-of :value]

ok?: func [
    "Returns TRUE on all values that are not ERROR!"
    value [opt-any-value!]
][
    not error? :value
]<|MERGE_RESOLUTION|>--- conflicted
+++ resolved
@@ -104,14 +104,6 @@
     value [opt-any-value!]
 ][find any-string! type-of :value]
 
-<<<<<<< HEAD
-any-function?: func [
-    "Return TRUE if value is any type of function."
-    value [opt-any-value!]
-][find any-function! type-of :value]
-
-=======
->>>>>>> 3f9978e6
 any-word?: func [
     "Return TRUE if value is any type of word."
     value [opt-any-value!]
