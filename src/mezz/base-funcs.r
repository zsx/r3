REBOL [
    System: "REBOL [R3] Language Interpreter and Run-time Environment"
    Title: "REBOL 3 Boot Base: Function Constructors"
    Rights: {
        Copyright 2012 REBOL Technologies
        REBOL is a trademark of REBOL Technologies
    }
    License: {
        Licensed under the Apache License, Version 2.0
        See: http://www.apache.org/licenses/LICENSE-2.0
    }
    Note: {
        This code is evaluated just after actions, natives, sysobj, and other lower
        levels definitions. This file intializes a minimal working environment
        that is used for the rest of the boot.
    }
]

does: func [
    {A shortcut to define a function that has no arguments or locals.}
    body [block!] {The body block of the function}
][
    func [] body
]

; The RETURN and LEAVE native specs are used to provide the prototype for
; the fake definitional returns.  But the only way you should be able to get
; at these natives is through the FUNC and CLOS generators (when they hack
; out its function pointer to do implement the FUNC_FLAG_LEAVE_OR_RETURN).
; Should the native code itself somehow get called, it would error.
;
return: does [
    fail "RETURN called--but no function generator providing it in use"
]

leave: does [
    fail "LEAVE called--but no function generator providing it in use"
]

function: func [
    ; !!! Should have a unified constructor with CLOSURE
    {Defines a function with all set-words as locals.}
    spec [block!] {Help string (opt) followed by arg words (and opt type and string)}
    body [block!] {The body block of the function}
    /with {Define or use a persistent object (self)}
    object [object! block! map!] {The object or spec}
    /extern words [block!] {These words are not local}
][
    ; Copy the spec and add /local to the end if not found (no deep copy needed)
    unless find spec: copy spec /local [append spec [
        /local ; In a block so the generated source gets the newlines
    ]]

    ; Collect all set-words in the body as words to be used as locals, and add
    ; them to the spec. Don't include the words already in the spec or object.
    insert find/tail spec /local collect-words/deep/set/ignore body either with [
        ; Make our own local object if a premade one is not provided
        unless object? object [object: make object! object]

        ; Make a full copy of the body, to allow reuse of the original
        body: copy/deep body

        bind body object  ; Bind any object words found in the body

        ; Ignore the words in the spec and those in the object. The spec needs
        ; to be copied since the object words shouldn't be added to the locals.
        ; ignore 'self too
        compose [(spec) 'self (words-of object) (:words)]
    ][
        ; Don't include the words in the spec, or any extern words.
        either extern [append copy spec words] [spec]
    ]

    func spec body
]

use: func [
    {Defines words local to a block.}
    vars [block! word!] {Local word(s) to the block}
    body [block!] {Block to evaluate}
][
    ; We are building a FUNC out of the body that was passed to us, and that
    ; body may have RETURN words with bindings in them already that we do
    ; not want to disturb with the definitional bindings in the new code.
    ; So that means either using MAKE FUNCTION! (which wouldn't disrupt
    ; RETURN bindings) or using the more friendly FUNC with <no-return>
    ; (they do the same thing, just FUNC is arity-2)
    ;
    ; <durable> is used so that the data for the locals will still be
    ; available if any of the words leak out and are accessed after the
    ; execution is finished.
    ;
    eval func compose [<durable> <no-return> /local (vars)] body
]

object: func [
    {Defines a unique object.}
    blk [block!] {Object words and values (modified)}
][
    make object! append blk none
]

module: func [
    "Creates a new module."
    spec [block! object!] "The header block of the module (modified)"
    body [block!] "The body block of the module (modified)"
    /mixin "Mix in words from other modules"
    mixins [object!] "Words collected into an object"
    /local obj hidden w mod
][
    mixins: to-value :mixins

    ; !!! Is it a good idea to mess with the given spec and body bindings?
    ; This was done by MODULE but not seemingly automatically by MAKE MODULE!
    ;
    unbind/deep body

    ; Convert header block to standard header object:
    ;
    if block? :spec [
        unbind/deep spec
        spec: attempt [construct/with :spec system/standard/header]
    ]

    ; Validate the important fields of header:
    assert/type [
        spec object!
        body block!
        mixins [object! none!]
        spec/name [word! none!]
        spec/type [word! none!]
        spec/version [tuple! none!]
        spec/options [block! none!]
    ]

    ; Module is an object during its initialization:
    obj: make object! 7 ; arbitrary starting size

    if find spec/options 'extension [
        append obj 'lib-base ; specific runtime values MUST BE FIRST
    ]

    unless spec/type [spec/type: 'module] ; in case not set earlier

    ; Collect 'export keyword exports, removing the keywords
    if find body 'export [
        unless block? select spec 'exports [
            repend spec ['exports make block! 10]
        ]

        ; Note: 'export overrides 'hidden, silently for now
        parse body [while [
            to 'export remove skip opt remove 'hidden opt
            [
                set w any-word! (
                    unless find spec/exports w: to word! w [
                        append spec/exports w
                    ]
                )
            |
                set w block! (
                    append spec/exports collect-words/ignore w spec/exports
                )
            ]
        ] to end]
    ]

    ; Collect 'hidden keyword words, removing the keywords. Ignore exports.
    hidden: none
    if find body 'hidden [
        hidden: make block! 10
        ; Note: Exports are not hidden, silently for now
        parse body [while [
            to 'hidden remove skip opt
            [
                set w any-word! (
                    unless find select spec 'exports w: to word! w [
                        append hidden w]
                )
            |
                set w block! (
                    append hidden collect-words/ignore w select spec 'exports
                )
            ]
        ] to end]
    ]

    ; Add hidden words next to the context (performance):
    if block? hidden [bind/new hidden obj]

    if block? hidden [protect/hide/words hidden]

    mod: to module! reduce [spec obj]

    ; Add exported words at top of context (performance):
    if block? select spec 'exports [bind/new spec/exports mod]

    either find spec/options 'isolate [
        ;
        ; All words of the module body are module variables:
        ;
        bind/new body mod

        ; The module keeps its own variables (not shared with system):
        ;
        if object? mixins [resolve mod mixins]

        comment [resolve mod sys] ; no longer done -Carl

        resolve mod lib
    ][
        ; Only top level defined words are module variables.
        ;
        bind/only/set body mod

        ; The module shares system exported variables:
        ;
        bind body lib

        comment [bind body sys] ; no longer done -Carl

        if object? mixins [bind body mixins]
    ]

    bind body mod ;-- redundant?
    do body

    ;print ["Module created" spec/name spec/version]
    mod
]

cause-error: func [
    "Causes an immediate error throw with the provided information."
    err-type [word!]
    err-id [word!]
    args
][
    ; Make sure it's a block:
    args: compose [(:args)]
    ; Filter out functional values:
    for-next args [
        if function? first args [
            change/only args spec-of first args
        ]
    ]
    ; Build and throw the error:
    fail make error! [
        type: err-type
        id:   err-id
        arg1: first args
        arg2: second args
        arg3: third args
    ]
]

default: func [
    "Set a word to a default value if it hasn't been set yet."
    'word [word! set-word! lit-word!] "The word (use :var for word! values)"
    value "The value" ; unset! not allowed on purpose
][
    unless all [value? word not none? get word] [set word :value] :value
]


ensure: func [
    {Pass through a value that isn't UNSET! or FALSE?, but FAIL otherwise}
<<<<<<< HEAD
    value [opt-any-value!]
    /only
        {Only check the value isn't UNSET!--FALSE and NONE okay}
=======
    arg [opt-any-value!]
    /value
        {Only check for ANY-VALUE? (FALSE and NONE ok, but not UNSET!)}
>>>>>>> 3f9978e6
    /type
    types [block! datatype! typeset!]
        {FAIL only if not one of these types (block converts to TYPESET!)}

    ; !!! To be rewritten as a native once behavior is pinned down.
][
<<<<<<< HEAD
    unless any-value? :value [
=======
    unless any-value? :arg [
>>>>>>> 3f9978e6
        unless type [fail "ENSURE did not expect value to be UNSET!"]
    ]

    unless type [
<<<<<<< HEAD
        unless any [value only] [
            fail ["ENSURE did not expect value to be" (mold :value)]
        ]
        return :value
=======
        unless any [arg value] [
            fail ["ENSURE did not expect arg to be" (mold :arg)]
        ]
        return :arg
>>>>>>> 3f9978e6
    ]

    unless find (case [
        block? :types [make typeset! types]
        typeset? :types [types]
        datatype? :types [reduce [types]] ;-- we'll find DATATYPE! in a block
        fail 'unreachable
<<<<<<< HEAD
    ]) type-of :value [
        fail ["ENSURE did not expect value to have type" (type-of :value)]
    ]
    :value
=======
    ]) type-of :arg [
        fail ["ENSURE did not expect arg to have type" (type-of :arg)]
    ]
    :arg
>>>>>>> 3f9978e6
]


secure: func ['d] [boot-print "SECURE is disabled"]<|MERGE_RESOLUTION|>--- conflicted
+++ resolved
@@ -264,41 +264,24 @@
 
 ensure: func [
     {Pass through a value that isn't UNSET! or FALSE?, but FAIL otherwise}
-<<<<<<< HEAD
-    value [opt-any-value!]
-    /only
-        {Only check the value isn't UNSET!--FALSE and NONE okay}
-=======
     arg [opt-any-value!]
     /value
         {Only check for ANY-VALUE? (FALSE and NONE ok, but not UNSET!)}
->>>>>>> 3f9978e6
     /type
     types [block! datatype! typeset!]
         {FAIL only if not one of these types (block converts to TYPESET!)}
 
     ; !!! To be rewritten as a native once behavior is pinned down.
 ][
-<<<<<<< HEAD
-    unless any-value? :value [
-=======
     unless any-value? :arg [
->>>>>>> 3f9978e6
         unless type [fail "ENSURE did not expect value to be UNSET!"]
     ]
 
     unless type [
-<<<<<<< HEAD
-        unless any [value only] [
-            fail ["ENSURE did not expect value to be" (mold :value)]
-        ]
-        return :value
-=======
         unless any [arg value] [
             fail ["ENSURE did not expect arg to be" (mold :arg)]
         ]
         return :arg
->>>>>>> 3f9978e6
     ]
 
     unless find (case [
@@ -306,17 +289,10 @@
         typeset? :types [types]
         datatype? :types [reduce [types]] ;-- we'll find DATATYPE! in a block
         fail 'unreachable
-<<<<<<< HEAD
-    ]) type-of :value [
-        fail ["ENSURE did not expect value to have type" (type-of :value)]
-    ]
-    :value
-=======
     ]) type-of :arg [
         fail ["ENSURE did not expect arg to have type" (type-of :arg)]
     ]
     :arg
->>>>>>> 3f9978e6
 ]
 
 
