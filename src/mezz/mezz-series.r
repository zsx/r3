REBOL [
    System: "REBOL [R3] Language Interpreter and Run-time Environment"
    Title: "REBOL 3 Mezzanine: Series Helpers"
    Rights: {
        Copyright 2012 REBOL Technologies
        REBOL is a trademark of REBOL Technologies
    }
    License: {
        Licensed under the Apache License, Version 2.0
        See: http://www.apache.org/licenses/LICENSE-2.0
    }
]

empty?: func [
    {Returns TRUE if empty or NONE, or for series if index is at or beyond its tail.}
    series [any-series! object! gob! port! bitset! map! none!]
][
    tail? series
]

offset-of: func [
    "Returns the offset between two series positions."
    series1 [any-series!]
    series2 [any-series!]
][
    subtract index-of series2 index-of series1
]

found?: func [
    "Returns TRUE if value is not NONE."
    value
][
    not none? :value
]

last?: single?: func [
    "Returns TRUE if the series length is 1."
    series [any-series! port! map! tuple! bitset! object! gob! any-word!]
][
    1 = length series
]

extend: func [
    "Extend an object, map, or block type with word and value pair."
    obj [object! map! block! group!] {object to extend (modified)}
    word [any-word!]
    val
][
    if :val [append obj reduce [to-set-word word :val]]
    :val
]

rejoin: func [
    "Reduces and joins a block of values."
    block [block!] "Values to reduce and join"
    ;/with "separator"
][
    if empty? block: reduce block [return block]
    append either any-series? first block [copy first block][
        form first block
    ] next block
]

remold: func [
    {Reduces and converts a value to a REBOL-readable string.}
    value {The value to reduce and mold}
    /only {For a block value, mold only its contents, no outer []}
    /all  {Mold in serialized format}
    /flat {No indentation}
][
    mold/:only/:all/:flat reduce :value
]

charset: func [
    "Makes a bitset of chars for the parse function."
    chars [string! block! binary! char! integer!]
    /length "Preallocate this many bits"
    len [integer!] "Must be > 0"
    /local charset-length length-of
][
    ;-- CHARSET function historically has a refinement called /LENGTH, that
    ;-- is used to preallocate bits.  Yet the LENGTH? function has been
    ;-- changed to use just the word LENGTH.  We could change this to
    ;-- /CAPACITY SIZE or something similar, but keep it working for now.
    ;--
    charset-length: length      ; refinement passed in
    length-of: :lib/length      ; traditional LENGTH function
    unset 'length               ; helps avoid overlooking the ambiguity

    either charset-length [append make bitset! len chars] [make bitset! chars]
]

array: func [
    "Makes and initializes a series of a given size."
    size [integer! block!] "Size or block of sizes for each dimension"
    /initial "Specify an initial value for all elements"
    value "Initial value (will be called each time if a function)"
    /local block rest
][
    if block? size [
        if tail? rest: next size [rest: none]
        unless integer? set/opt 'size first size [
            cause-error 'script 'expect-arg reduce ['array 'size type-of :size]
        ]
    ]
    block: make block! size
    case [
        block? :rest [
            loop size [block: insert/only block array/initial rest :value]
        ]
        any-series? :value [
            loop size [block: insert/only block copy/deep value]
        ]
        function? :value [ ; So value can be a thunk :)
            loop size [block: insert/only block value] ; Called every time
        ]
        'default [
            insert/dup block either initial [value][none] size
        ]
    ]
    head block
]

replace: func [
    "Replaces a search value with the replace value within the target series."
    target  [any-series!] "Series to replace within (modified)"
    pattern "Value to be replaced (converted if necessary)"
    replacement "Value to replace with (called each time if a function)"

    ; !!! Note these refinments alias ALL, CASE, TAIL natives!
    /all "Replace all occurrences"
    /case "Case-sensitive replacement"
    /tail "Return target after the last replacement position"

    /local save-target len value pos do-break

    ; Consider adding an /any refinement to use find/any, once that works.
][
    save-target: target

    ; !!! These conversions being missing seems a problem with FIND the native
    ; as a holdover from pre-open-source Rebol when mezzanine development
    ; had no access to source (?).  Correct answer is likely to fix FIND:
    ;
    ;    >> find "abcdef" <cde>
    ;    >> == "cdef" ; should probably be NONE!
    ;
    ;    >> find "ab<cde>f" <cde>
    ;    == "cde>f" ; should be "<cde>f"
    ;
    ; Note that if a FORM actually happens inside of FIND, it could wind up
    ; happening repeatedly in the /ALL case if that happens.

    len: lib/case [
        ; leave bitset patterns as-is regardless of target type, len = 1
        bitset? :pattern 1

        any-string? target [
            unless string? :pattern [pattern: form :pattern]
            length :pattern
        ]

        binary? target [
            ; Target is binary, pattern is not, make pattern a binary
            unless binary? :pattern [pattern: to-binary :pattern]
            length :pattern
        ]

        any-block? :pattern [length :pattern]

        true 1
    ]

    while [pos: find/:case target :pattern] [
        ; apply replacement if function, or drops pos if not
        ; the parens quarantine function invocation to maximum arity of 1
        (value: replacement pos)

        target: change/part pos :value len

        unless all [break] ;-- tests /ALL refinement, not ALL native
    ]

    either tail [target] [save-target]
]


reword: function [
    "Make a string or binary based on a template and substitution values."

    ; !!! "It's big, it's complex, but it works. Placeholder for a native."

    source [any-string! binary!]
        "Template series with escape sequences"
    values [map! object! block!]
        "Keyword literals and value expressions"
    /case
        "Characters are case-sensitive"  ;!!! Note CASE is redefined in here!
    /only
        "Use values as-is, do not reduce the block, insert block values"
    /escape
        "Choose your own escape char(s) or [begin end] delimiters"
    char [char! any-string! binary! block! none!]
        {Default "$"}
    /into
        "Insert into a buffer instead (returns position after insert)"
    output [any-string! binary!]
        "The buffer series (modified)"
][
    case_REWORD: case
    case: :lib/case

    unless into [output: make source length source]

    ; Determine the datatype to convert the keywords to internally
    ; Case-sensitive map keys must be binary, tags are special-cased by parse
    ;
    wtype: case [
        case_REWORD binary!
        tag? source string!
        'default type-of source
    ]

    ; Determine the escape delimiter(s), if any
    ;
    char: to-value :char
    char-end: none
    case/all [
        not escape [char: "$"]
        block? char [
            ;
            ; !!! Have to use parse here because ASSERT/type is broken
            ;
            rule: [char! | any-string! | binary!]
            unless parse c: char [set char rule set char-end opt rule] [
                cause-error 'script 'invalid-arg reduce [c]
            ]
        ]
        char? char [char: to wtype char]
        char? char-end [char-end: to wtype char-end]
    ]

    case [
        ; Check whether values is a map of the kind we can use internally
        all [
            map? values      ; Must be a map to use series keys with no dups
            empty? char-end  ; If we have char-end, it gets appended to the keys
            for-each [w v] values [
                ; Key types must match wtype and no unset values allowed
                if any [unset? :v wtype <> type-of :w] [break/return false]
                true
            ]
        ] [vals: values]  ; Success, so use it

        ; Otherwise, convert keywords to wtype, remove duplicates and empties
        ; Last duplicate keyword wins; empty keywords + unset + none removed
        ; Any trailing delimiter is added to the end of the key for convenience
        ;
        all [
            vals: make map! length values  ; Make a new map internally
            not only block? values  ; Should we evaluate value expressions?
        ] [
            while [not tail? values] [
                w: first+ values  ; Keywords are not evaluated
                set/opt 'v do/next values 'values
                if any [set-word? :w lit-word? :w] [w: to word! :w]
                case [
                    wtype = type-of :w none
                    wtype <> binary! [w: to wtype :w]
                    any-string? :w [w: to binary! :w]
                    'else [w: to binary! to string! :w]
                ]
                unless empty? w [
                    unless empty? char-end [w: append copy w char-end]
                    poke vals w unless unset? :v [:v]
                ]
            ]
        ]

        'default [
            ; /only doesn't apply, just assign raw values

            for-each [w v] values [  ; for-each can be used on all values types
                if any [set-word? :w lit-word? :w] [w: to word! :w]
                case [
                    wtype = type-of :w none
                    wtype <> binary! [w: to wtype :w]
                    any-string? :w [w: to binary! :w]
                    'else [w: to binary! to string! :w]
                ]
                unless empty? w [
                    unless empty? char-end [w: append copy w char-end]
                    poke vals w unless unset? :v [:v]
                ]
            ]
        ]
    ]

    ; Construct the reword rule
    ;
    word: make block! 2 * length vals
    for-each w vals [word: reduce/into [w '|] word]
    word: head remove back word

    ; Convert keyword if the type doesn't match
    ;
    cword: pick [(w: to wtype w)] wtype <> type-of source
    set/opt [out: fout:] pick [
        [   ; Convert to string if type combination needs it
            (output: insert output to string! copy/part a b)
            (output: insert output to string! a)
        ][  ; ... otherwise just insert it directly
            (output: insert/part output a b)
            (output: insert output a)
        ]
    ] or~ tag? source and~ binary? source not binary? output

    escape: [
        copy w word cword out (
            output: insert output case [
                block? v: select vals w [either only [v] :v]
                function? :v [apply :v [:b]]
                'else :v
            ]
        ) a:
    ]

    rule: either empty? char [
        ; No starting escape string, use TO multi
        [a: any [to word b: [escape | skip]] to end fout]
    ][
        ; Starting escape string defined, use regular TO
        if wtype <> type-of char [char: to wtype char]
        [a: any [to char b: char [escape | none]] to end fout]
    ]

    parse/:case_REWORD source rule

    ; Return end of output with /into, head otherwise
    either into [output] [head output]
]


move: func [
    "Move a value or span of values in a series."
    source [any-series!] "Source series (modified)"
    offset [integer!] "Offset to move by, or index to move to"
    /part "Move part of a series"
    limit [integer!] "The length of the part to move"
    /skip "Treat the series as records of fixed size" ;; SKIP redefined
    size [integer!] "Size of each record"
    /to "Move to an index relative to the head of the series" ;; TO redefined
][
    unless limit [limit: 1]
    if skip [
        if 1 > size [cause-error 'script 'out-of-range size]
        offset: either to [offset - 1 * size + 1] [offset * size]
        limit: limit * size
    ]
    part: take/part source limit
    insert either to [at head source offset] [
        lib/skip source offset
    ] part
]

extract: func [
    "Extracts a value from a series at regular intervals."
    series [any-series!]
    width [integer!] "Size of each entry (the skip)"
    /index "Extract from an offset position"
    pos "The position(s)" [any-number! logic! block!]
    /default "Use a default value instead of none"
    value "The value to use (will be called each time if a function)"
    /into "Insert into a buffer instead (returns position after insert)"
    output [any-series!] "The buffer series (modified)"
    /local len val
][  ; Default value is "" for any-string! output
    if zero? width [return any [output make series 0]]  ; To avoid an infinite loop
    len: either positive? width [  ; Length to preallocate
        divide length series width  ; Forward loop, use length
    ][
        divide index-of series negate width  ; Backward loop, use position
    ]
    unless index [pos: 1]
    either block? pos [
        unless parse pos [some [any-number! | logic!]] [cause-error 'Script 'invalid-arg reduce [pos]]
        if unset? :output [output: make series len * length pos]
        if all [not default any-string? output] [value: copy ""]
        for-skip series width [for-next pos [
            if none? set/opt 'val pick series pos/1 [set/opt 'val value]
            output: insert/only output :val
        ]]
    ][
        if unset? :output [output: make series len]
        if all [not default any-string? output] [value: copy ""]
        for-skip series width [
            if none? set/opt 'val pick series pos [set/opt 'val value]
            output: insert/only output :val
        ]
    ]
    either into [output] [head output]
]

alter: func [
    "Append value if not found, else remove it; returns true if added."
    series [any-series! port! bitset!] {(modified)}
    value
    /case "Case-sensitive comparison"
][
    if bitset? series [
        return either find series :value [
            remove/part series :value false
        ][
            append series :value true
        ]
    ]
    found? unless remove (
        either case [find/case series :value] [find series :value]
    ) [append series :value]
]

<<<<<<< HEAD
collect-with: collect: none

use [collect-proto] [
    collect-proto: func [with] [compose [

    "Evaluate body, and return block of values collected via keep function."

    (if/only with [
        'word [word! lit-word!]
            "Word to which keep function will be assigned (<local> if word!)"
    ])

    body [block!]
        "Block to evaluate"
    /into
        "Insert into a buffer instead (returns position after insert)"
    output [any-series!]
        "The buffer series (modified)"

    (if/only with [keeper:])
    ]]

    collect-with: func (collect-proto true) [

        ; Due to the desire to be able to use COLLECT in <r3-legacy> mode,
        ; the "true valued refinements switch" must be respected.  This is even
        ; though the function captures a modality at the time a switch is on,
        ; because collect *makes* a function.  :-/

        either not system/options/refinements-true [

            ;; Ren/C version ... adds `with` feature

            output: any [:output make block! 16]

            keeper: func [
                value [opt-any-value!] /only
            ][
                output: insert/:only output :value
                :value
            ]

            either word? word [
                ;
                ; A plain `word` indicates that the body is not already bound to
                ; that word.  FUNC does binding and variable creation so let it
                ; do the work.
                ;
                eval func reduce [<no-return> word] body :keeper
            ][
                ; A lit-word `word` indicates that the word for the keeper already
                ; exists.  Set the variable and DO the body bound as-is.
                ;
                set word :keeper
                do body
            ]

            either into [output] [head output]
        ][
            ;; Legacy .. no WITH feature

            ; Note: because this is a Mezzanine it was loaded with the word
            ; valued refinements and unset-unused-refinements, and remembers
            ; that...even when the legacy mode is enabled.  Compatibility to
            ; not touch code.
            ;
            if unset? :output [output: none]

            assert [word = 'keep] ; no WITH

            unless output [output: make block! 16]
            do func [keep] body func [
                value [any-type!] /only
            ][
                output: apply :insert [output :value none none only]
                :value
            ]
            either into [output] [head output]
        ]
    ]

    ; Classic version of COLLECT which assumes that the word you want to use
    ; is KEEP, and that the body needs to be deep copied and rebound (via FUNC)
    ; to a new variable to hold the keeping function.
    ;
    collect: func (collect-proto false) [
        collect-with keep body
    ]
]


=======

collect-with: func [
    "Evaluate body, and return block of values collected via keep function."

    'name [word! lit-word!]
        "Name to which keep function will be assigned (<local> if word!)"
    body [block!]
        "Block to evaluate"
    /into
        "Insert into a buffer instead (returns position after insert)"
    output [any-series!]
        "The buffer series (modified)"

    keeper: ;-- local
][
    output: any [:output make block! 16]

    keeper: func [
        value [opt-any-value!] /only
    ][
        output: insert/:only output :value
        :value
    ]

    either word? name [
        ;
        ; A word `name` indicates that the body is not already bound to
        ; that word.  FUNC does binding and variable creation so let it
        ; do the work.
        ;
        eval func reduce [<no-return> name] body :keeper
    ][
        ; A lit-word `name` indicates that the word for the keeper already
        ; exists.  Set the variable and DO the body bound as-is.
        ;
        set name :keeper
        do body
    ]

    either into [output] [head output]
]


; Classic version of COLLECT which assumes that the word you want to use
; is KEEP, and that the body needs to be deep copied and rebound (via FUNC)
; to a new variable to hold the keeping function.
;
collect: specialize :collect-with [name: 'keep]


>>>>>>> 3f9978e6
format: function [
    "Format a string according to the format dialect."
    rules {A block in the format dialect. E.g. [10 -10 #"-" 4]}
    values
    /pad p
][
    p: any [:p #" "]
    unless block? :rules [rules: reduce [:rules]]
    unless block? :values [values: reduce [:values]]

    ; Compute size of output (for better mem usage):
    val: 0
    for-each rule rules [
        if word? :rule [rule: get rule]

        ; !!! to-word necessary as long as OPTIONS_DATATYPE_WORD_STRICT exists
        val: val + switch/default to-word type-of :rule [
            integer! [abs rule]
            string! [length rule]
            char!    [1]
        ][0]
    ]

    out: make string! val
    insert/dup out p val

    ; Process each rule:
    for-each rule rules [
        if word? :rule [rule: get rule]

        ; !!! to-word necessary as long as OPTIONS_DATATYPE_WORD_STRICT exists
        switch to-word type-of :rule [
            integer! [
                pad: rule
                val: form first+ values
                clear at val 1 + abs rule
                if negative? rule [
                    pad: rule + length val
                    if negative? pad [out: skip out negate pad]
                    pad: length val
                ]
                change out :val
                out: skip out pad ; spacing (remainder)
            ]
            string!  [out: change out rule]
            char!    [out: change out rule]
        ]
    ]

    ; Provided enough rules? If not, append rest:
    if not tail? values [append out values]
    head out
]

printf: func [
    "Formatted print."
    fmt "Format"
    val "Value or block of values"
][
    print format :fmt :val
]

split: func [
    "Split a series into pieces; fixed or variable size, fixed number, or at delimiters"
    series  [any-series!] "The series to split"
    dlm     [block! integer! char! bitset! any-string!] "Split size, delimiter(s), or rule(s)."
    /into   "If dlm is an integer, split into n pieces, rather than pieces of length n."
    /local size piece-size count mk1 mk2 res fill-val add-fill-val
][
    either all [block? dlm  parse dlm [some integer!]] [
        map-each len dlm [
            either positive? len [
                copy/part series series: skip series len
            ] [
                series: skip series negate len
                ; return unset so that nothing is added to output
                ()
            ]
        ]
    ][
        size: dlm   ; alias for readability
        res: collect [
            parse series case [
                all [integer? size  into] [
                    if size < 1 [cause-error 'Script 'invalid-arg size]
                    count: size - 1
                    piece-size: to integer! round/down divide length series size
                    if zero? piece-size [piece-size: 1]
                    [
                        count [copy series piece-size skip (keep/only series)]
                        copy series to end (keep/only series)
                    ]
                ]
                integer? dlm [
                    if size < 1 [cause-error 'Script 'invalid-arg size]
                    [any [copy series 1 size skip (keep/only series)]]
                ]
                'else [ ; = any [bitset? dlm  any-string? dlm  char? dlm]
                    [any [mk1: some [mk2: dlm break | skip] (keep/only copy/part mk1 mk2)]]
                ]
            ]
        ]
        ;-- Special processing, to handle cases where the spec'd more items in
        ;   /into than the series contains (so we want to append empty items),
        ;   or where the dlm was a char/string/charset and it was the last char
        ;   (so we want to append an empty field that the above rule misses).
        fill-val: does [copy either any-block? series [[]] [""]]
        add-fill-val: does [append/only res fill-val]
        case [
            all [integer? size  into] [
                ; If the result is too short, i.e., less items than 'size, add
                ; empty items to fill it to 'size.
                ; We loop here, because insert/dup doesn't copy the value inserted.
                if size > length res [
                    loop (size - length res) [add-fill-val]
                ]
            ]
            ; integer? dlm [
            ; ]
            'else [ ; = any [bitset? dlm  any-string? dlm  char? dlm]
                ; If the last thing in the series is a delimiter, there is an
                ; implied empty field after it, which we add here.
                case [
                    bitset? dlm [
                        ; ATTEMPT is here because LAST will return NONE for an
                        ; empty series, and finding none in a bitest is not allowed.
                        if attempt [find dlm last series] [add-fill-val]
                    ]
                    char? dlm [
                        if dlm = last series [add-fill-val]
                    ]
                    string? dlm [
                        if all [
                            find series dlm
                            empty? find/last/tail series dlm
                        ] [add-fill-val]
                    ]
                ]
            ]
        ]

        res
    ]
]

find-all: function [
    "Find all occurrences of a value within a series (allows modification)."
    'series [word!] "Variable for block, string, or other series"
    value
    body [block!] "Evaluated for each occurrence"
][
    assert [any-series? orig: get series]
    while [any [set series find get series :value (set series orig false)]] [
        do body
        ++ (series)
    ]
]<|MERGE_RESOLUTION|>--- conflicted
+++ resolved
@@ -419,99 +419,6 @@
     ) [append series :value]
 ]
 
-<<<<<<< HEAD
-collect-with: collect: none
-
-use [collect-proto] [
-    collect-proto: func [with] [compose [
-
-    "Evaluate body, and return block of values collected via keep function."
-
-    (if/only with [
-        'word [word! lit-word!]
-            "Word to which keep function will be assigned (<local> if word!)"
-    ])
-
-    body [block!]
-        "Block to evaluate"
-    /into
-        "Insert into a buffer instead (returns position after insert)"
-    output [any-series!]
-        "The buffer series (modified)"
-
-    (if/only with [keeper:])
-    ]]
-
-    collect-with: func (collect-proto true) [
-
-        ; Due to the desire to be able to use COLLECT in <r3-legacy> mode,
-        ; the "true valued refinements switch" must be respected.  This is even
-        ; though the function captures a modality at the time a switch is on,
-        ; because collect *makes* a function.  :-/
-
-        either not system/options/refinements-true [
-
-            ;; Ren/C version ... adds `with` feature
-
-            output: any [:output make block! 16]
-
-            keeper: func [
-                value [opt-any-value!] /only
-            ][
-                output: insert/:only output :value
-                :value
-            ]
-
-            either word? word [
-                ;
-                ; A plain `word` indicates that the body is not already bound to
-                ; that word.  FUNC does binding and variable creation so let it
-                ; do the work.
-                ;
-                eval func reduce [<no-return> word] body :keeper
-            ][
-                ; A lit-word `word` indicates that the word for the keeper already
-                ; exists.  Set the variable and DO the body bound as-is.
-                ;
-                set word :keeper
-                do body
-            ]
-
-            either into [output] [head output]
-        ][
-            ;; Legacy .. no WITH feature
-
-            ; Note: because this is a Mezzanine it was loaded with the word
-            ; valued refinements and unset-unused-refinements, and remembers
-            ; that...even when the legacy mode is enabled.  Compatibility to
-            ; not touch code.
-            ;
-            if unset? :output [output: none]
-
-            assert [word = 'keep] ; no WITH
-
-            unless output [output: make block! 16]
-            do func [keep] body func [
-                value [any-type!] /only
-            ][
-                output: apply :insert [output :value none none only]
-                :value
-            ]
-            either into [output] [head output]
-        ]
-    ]
-
-    ; Classic version of COLLECT which assumes that the word you want to use
-    ; is KEEP, and that the body needs to be deep copied and rebound (via FUNC)
-    ; to a new variable to hold the keeping function.
-    ;
-    collect: func (collect-proto false) [
-        collect-with keep body
-    ]
-]
-
-
-=======
 
 collect-with: func [
     "Evaluate body, and return block of values collected via keep function."
@@ -562,7 +469,6 @@
 collect: specialize :collect-with [name: 'keep]
 
 
->>>>>>> 3f9978e6
 format: function [
     "Format a string according to the format dialect."
     rules {A block in the format dialect. E.g. [10 -10 #"-" 4]}
